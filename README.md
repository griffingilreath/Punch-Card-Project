# Punch Card Project

[![Current Version](https://img.shields.io/badge/version-0.6.2-blue.svg)](https://github.com/griffingilreath/Punch-Card-Project/releases/tag/v0.6.2)

    ┌──────────────────────────────────────────────────────────────────────────────────┐
    │ ██████╗ ██╗   ██╗███╗   ██╗ ██████╗██╗  ██╗     ██████╗ █████╗ ██████╗ ██████╗   │
    │ ██╔══██╗██║   ██║████╗  ██║██╔════╝██║  ██║    ██╔════╝██╔══██╗██╔══██╗██╔══██╗  │
    │ ██████╔╝██║   ██║██╔██╗ ██║██║     ███████║    ██║     ███████║██████╔╝██║  ██║  │
    │ ██╔═══╝ ██║   ██║██║╚██╗██║██║     ██╔══██║    ██║     ██╔══██║██╔══██╗██║  ██║  │ 
    │ ██║     ╚██████╔╝██║ ╚████║╚██████╗██║  ██║    ╚██████╗██║  ██║██║  ██║██████╔╝  │
    │ ╚═╝      ╚═════╝ ╚═╝  ╚═══╝ ╚═════╝╚═╝  ╚═╝     ╚═════╝╚═╝  ╚═╝╚═╝  ╚═╝╚═════╝   │
    │                                                                                  │
    │ ██████╗ ██████╗  ██████╗      ██╗███████╗ ██████╗████████╗                       │
    │ ██╔══██╗██╔══██╗██╔═══██╗     ██║██╔════╝██╔════╝╚══██╔══╝                       │
    │ ██████╔╝██████╔╝██║   ██║     ██║█████╗  ██║        ██║                          │
    │ ██╔═══╝ ██╔══██╗██║   ██║██   ██║██╔══╝  ██║        ██║                          │
    │ ██║     ██║  ██║╚██████╔╝╚█████╔╝███████╗╚██████╗   ██║                          │
    │ ╚═╝     ╚═╝  ╚═╝ ╚═════╝  ╚════╝ ╚══════╝ ╚═════╝   ╚═╝                  v0.6.2  │
    └──────────────────────────────────────────────────────────────────────────────────┘

<<<<<<< HEAD
A implementation of the IBM 80-column punch card system for a fine art object.
=======
A modernized implementation of the IBM 80-column punch card system for historical and educational purposes.

## What's New in v0.6.2

### Features
- Added support for multiple character encodings
- Improved LED matrix visualization
- Enhanced error handling for hardware integration
- Updated documentation with detailed examples

### Bug Fixes
- Fixed GPIO pin mapping issues
- Resolved character encoding edge cases
- Improved error messages for invalid punch patterns

### Documentation
- Added comprehensive hardware setup guide
- Updated installation instructions
- Expanded troubleshooting section
>>>>>>> 80a526f2

> **⚠️ IMPORTANT API KEY SECURITY NOTICE ⚠️**
> 
> This project includes enhanced security measures for API keys:
> 
> 1. Run the `update_api_key.py` script to securely store your OpenAI API key
> 2. Your key will be saved in the `secrets/` directory which is **excluded from Git**
> 3. All test scripts have been updated to use this secure method
> 4. **Never commit API keys to GitHub** - the project is configured to help prevent this
>
> **If you previously had an API key in the codebase:**
> 1. Consider that key compromised and regenerate a new one
> 2. Update your key using the `update_api_key.py` script 
> 3. Only use the secure methods described in the installation section

<<<<<<< HEAD
## What's New in v0.6.2

### Features
=======
## Version History

### v0.6.2 (Current)
>>>>>>> 80a526f2
- Added support for multiple character encodings
- Improved LED matrix visualization
- Enhanced error handling for hardware integration
- Updated documentation with detailed examples
<<<<<<< HEAD

### Bug Fixes
- Fixed GPIO pin mapping issues
- Resolved character encoding edge cases
- Improved error messages for invalid punch patterns

### Documentation
=======
- Fixed GPIO pin mapping issues
- Resolved character encoding edge cases
- Improved error messages for invalid punch patterns
>>>>>>> 80a526f2
- Added comprehensive hardware setup guide
- Updated installation instructions
- Expanded troubleshooting section

<<<<<<< HEAD


=======
### v0.6.1
- Implemented secure API key handling
- Added automated testing framework
- Enhanced error reporting
- Improved documentation clarity
- Fixed minor UI bugs

### v0.6.0
- Major UI overhaul with modern design
- Added support for custom encoding schemes
- Integrated OpenAI API for pattern recognition
- Enhanced hardware simulation mode
- Improved performance and stability

### v0.5.3
- Added ASCII art banner
- Implemented basic punch card visualization
- Created initial hardware integration
- Set up project structure and documentation

### v0.5.2 (March 24, 2024) - The Reorganization Update
- Reorganized code architecture with proper module separation
- Improved testing organization with dedicated directories
- Enhanced configuration management
- Streamlined data handling
- Standardized logging system
- Cleaner version archiving
- Fixed duplicate files and improved organization

### v0.5.1 (March 23, 2024) - The Documentation Update
- Added comprehensive Interface Design History documentation
- Created research on Early Apple UI Design Language (1970s-1980s)
- Added case study on EPA's 1977 Unified Visual Design System
- Documented Cultural and Societal Design Trends in early computing
- Created a Design Language index document
- Updated references with links to research documentation
- Expanded the project's design language foundations

### v0.5.0 (March 23, 2024) - The GUI Update
- Enhanced GUI with black-background theme for better visibility
- Implemented OpenAI integration with model selection
- Added real-time service status monitoring
- Created API console with detailed connection information
- Implemented classic Mac-style menu bar
- Standardized on Space Mono font throughout
- Added keyboard shortcuts for common functions
- Fixed button layout issues
- Improved error handling for service connectivity
- Enhanced API key security with dedicated secrets directory
- *Secret feature: Service status indicators color coding*

### v0.1.1 (2024-08-12) - The Visualization Update
- Enhanced terminal display with multiple character sets
- Improved fallback console mode with row/column indicators
- Added verbose mode for detailed LED state tracking
- Resolved synchronization issues between LED state manager and hardware controller
- Improved error handling and terminal size detection
- Added command-line arguments for customization

### v0.1.0 (2024-06-15) - The Renaissance Update
- Improved project structure and documentation
- Added comprehensive research documentation
- Enhanced hardware implementation guides
- Consolidated technical specifications
- *Secret feature: Message animation patterns*

### v0.0.1 (2024-03-17) - The Primordial Release
- Basic punch card display
- Test message support
- Statistics tracking
- Random sentence generation
- OpenAI integration
- Diagnostic logging
- *Secret feature: DOS mode easter egg*
>>>>>>> 80a526f2

## Project Overview

This project provides a full GUI implementation of an IBM 80-column punch card system, allowing users to experiment with this historical computing technology in a modern environment. It's designed for educational purposes to help understand the foundations of computer programming and data processing.

```
┌─────────────────────────────── PUNCH CARD GUI UPDATE ────────────────────────────────┐
│ ┌──────────┐ ┌───────────────────────────────────────────────────────────────┐ ┌───┐ │
│ │   Menu   │ │                                                               │ │ × │ │
│ └──────────┘ └───────────────────────────────────────────────────────────────┘ └───┘ │
│ ┌──────────────────────────────────────────────────────────────────────────────────┐ │
│ │                                                                                  │ │
│ │  ████████  ███████  ████████ ██    ██    ███    ██    ██  ███████   █████  ████  │ │
│ │     ██     ██    ██    ██    ██    ██   ██ ██   ██    ██  ██       ██   ██ ██ █  │ │
│ │     ██     ██    ██    ██    ██    ██  ██   ██  ██    ██  █████    ███████ ██ █  │ │
│ │     ██     ██    ██    ██    ██    ██ █████████ ██    ██  ██       ██   ██ ██ █  │ │
│ │     ██      ██████     ██     ██████  ██     ██  ██████   ███████  ██   ██ ████  │ │
│ │                                                                                  │ │
│ └──────────────────────────────────────────────────────────────────────────────────┘ │
└──────────────────────────────────────────────────────────────────────────────────────┘
```

## Features

- Interactive GUI with authentic punch card layout
- Card visualization and encoding
- Support for multiple character encodings
- Import/export functionality
- Historical reference materials

## Installation
<<<<<<< HEAD

1. Clone the repository:
```bash
git clone https://github.com/griffingilreath/Punch-Card-Project.git
cd Punch-Card-Project
```

2. Create and activate a virtual environment:
```bash
python -m venv venv
source venv/bin/activate  # On Windows: venv\Scripts\activate
```

3. Install dependencies:
```bash
pip install -r requirements.txt
```

4. Set up your API key (if using OpenAI integration):
```bash
python update_api_key.py
```

=======

1. Clone the repository:
```bash
git clone https://github.com/griffingilreath/Punch-Card-Project.git
cd Punch-Card-Project
```

2. Create and activate a virtual environment:
```bash
python -m venv venv
source venv/bin/activate  # On Windows: venv\Scripts\activate
```

3. Install dependencies:
```bash
pip install -r requirements.txt
```

4. Set up your API key (if using OpenAI integration):
```bash
python update_api_key.py
```

>>>>>>> 80a526f2
5. Run the tests to verify installation:
```bash
python -m pytest tests/
```

## Usage

### Basic Operation

1. Start the GUI:
```bash
python main.py
```

2. Create a new punch card:
```bash
python create_card.py --text "HELLO WORLD"
```

3. Read an existing card:
```bash
python read_card.py --input card.json
```

### Advanced Features

#### Custom Encoding

Use custom character encodings:
```bash
python create_card.py --text "HELLO" --encoding custom --mapping custom_encoding.json
```

#### Hardware Control

Test LED matrix:
```bash
python test_leds.py --test pattern
```

Control individual LEDs:
```bash
python led_control.py --row 12 --col 1 --state on
```

## 🔌 Hardware Integration

### Simulated Hardware
<<<<<<< HEAD

By default, the system uses a simulated hardware controller for development and testing. This simulates the behavior of physical LEDs in the terminal.

### Raspberry Pi GPIO Integration

For physical LED matrix integration, the system includes a Raspberry Pi GPIO controller that maps LED states to physical pins:

```bash
# Run on Raspberry Pi with physical LEDs
python test_leds.py --test hardware --hardware-type rpi
```

### LED Matrix Configuration

The LED matrix is arranged in a 12x80 grid to match the standard IBM punch card layout:

```
LED Matrix Layout (12 rows × 80 columns)
┌────────────────────────────────────────────┐
│ Row 12 (Zone Punch)      ○ ○ ○ ○ ○ ○ ... ○ │
│ Row 11 (Zone Punch)      ○ ○ ○ ○ ○ ○ ... ○ │
│ Row 0  (Zone Punch)      ○ ○ ○ ○ ○ ○ ... ○ │
│ Row 1  (Digit)           ○ ○ ○ ○ ○ ○ ... ○ │
│ Row 2  (Digit)           ○ ○ ○ ○ ○ ○ ... ○ │
│ Row 3  (Digit)           ○ ○ ○ ○ ○ ○ ... ○ │
│ Row 4  (Digit)           ○ ○ ○ ○ ○ ○ ... ○ │
│ Row 5  (Digit)           ○ ○ ○ ○ ○ ○ ... ○ │
│ Row 6  (Digit)           ○ ○ ○ ○ ○ ○ ... ○ │
│ Row 7  (Digit)           ○ ○ ○ ○ ○ ○ ... ○ │
│ Row 8  (Digit)           ○ ○ ○ ○ ○ ○ ... ○ │
│ Row 9  (Digit)           ○ ○ ○ ○ ○ ○ ... ○ │
└────────────────────────────────────────────┘
   Col: 1 2 3 4 5 6 ... 80
```

### GPIO Pinout

The Raspberry Pi GPIO pins are mapped as follows:

```
GPIO Pin Mapping
┌─────────┬────────────┬───────────────────┐
│ Purpose │ GPIO Pins  │     Function      │
├─────────┼────────────┼───────────────────┤
│ Data    │ 2-13       │ LED Matrix Data   │
│ Clock   │ 14         │ Shift Register    │
│ Latch   │ 15         │ Data Latch        │
│ Enable  │ 18         │ Output Enable     │
└─────────┴────────────┴───────────────────┘
```

### Hardware Components

Required components for physical implementation:
- Raspberry Pi (3B+ or newer recommended)
- 12x80 LED Matrix (960 LEDs total)
- Shift Registers (74HC595 or similar)
- Current-limiting resistors
- 5V power supply

See the `hardware_controller.py` class for detailed implementation.

## Historical Context

IBM's 80-column punch cards were a revolutionary data storage medium that dominated computing from the 1920s through the 1970s. Each card measured precisely 7⅜ × 3¼ inches (187mm × 82.5mm) and featured:

- 80 columns for character storage (numbered 1-80 from left to right)
- 12 punch positions per column (rows 12, 11, 0-9 from top to bottom)
- A clipped corner for orientation (typically upper-left on IBM cards)
- Rectangular holes (~1mm × 3mm) introduced in 1928 for tighter spacing

> 💭 **Fun Fact**: The phrase "Do not fold, spindle, or mutilate" became a cultural touchstone of the punch card era. The term "spindle" referred to a spike often found at retail counters where receipts and papers were impaled for storage. Punch cards were processed by machines that required intact, undamaged cards - hence the warning!

## Punch Card Encoding

The punch card system uses a specific encoding scheme for characters based on the IBM 80-column punch card format. Here's a detailed breakdown of the punch patterns:



## Development

### Testing

The project uses a combination of unit tests and integration tests organized by functionality:

```bash
# Run hardware tests
python test_leds.py --test hardware

# Run encoding validation
python test_encoding.py --validate

# Test GUI components
python test_gui.py --check-display
```


=======

By default, the system uses a simulated hardware controller for development and testing. This simulates the behavior of physical LEDs in the terminal.

### Raspberry Pi GPIO Integration

For physical LED matrix integration, the system includes a Raspberry Pi GPIO controller that maps LED states to physical pins:

```bash
# Run on Raspberry Pi with physical LEDs
python test_leds.py --test hardware --hardware-type rpi
```

### LED Matrix Configuration

The LED matrix is arranged in a 12x80 grid to match the standard IBM punch card layout:

```
LED Matrix Layout (12 rows × 80 columns)
┌────────────────────────────────────────────┐
│ Row 12 (Zone Punch)      ○ ○ ○ ○ ○ ○ ... ○ │
│ Row 11 (Zone Punch)      ○ ○ ○ ○ ○ ○ ... ○ │
│ Row 0  (Zone Punch)      ○ ○ ○ ○ ○ ○ ... ○ │
│ Row 1  (Digit)           ○ ○ ○ ○ ○ ○ ... ○ │
│ Row 2  (Digit)           ○ ○ ○ ○ ○ ○ ... ○ │
│ Row 3  (Digit)           ○ ○ ○ ○ ○ ○ ... ○ │
│ Row 4  (Digit)           ○ ○ ○ ○ ○ ○ ... ○ │
│ Row 5  (Digit)           ○ ○ ○ ○ ○ ○ ... ○ │
│ Row 6  (Digit)           ○ ○ ○ ○ ○ ○ ... ○ │
│ Row 7  (Digit)           ○ ○ ○ ○ ○ ○ ... ○ │
│ Row 8  (Digit)           ○ ○ ○ ○ ○ ○ ... ○ │
│ Row 9  (Digit)           ○ ○ ○ ○ ○ ○ ... ○ │
└────────────────────────────────────────────┘
   Col: 1 2 3 4 5 6 ... 80
```

### GPIO Pinout

The Raspberry Pi GPIO pins are mapped as follows:

```
GPIO Pin Mapping
┌─────────┬────────────┬───────────────────┐
│ Purpose │ GPIO Pins  │     Function      │
├─────────┼────────────┼───────────────────┤
│ Data    │ 2-13       │ LED Matrix Data   │
│ Clock   │ 14         │ Shift Register    │
│ Latch   │ 15         │ Data Latch        │
│ Enable  │ 18         │ Output Enable     │
└─────────┴────────────┴───────────────────┘
```

### Hardware Components

Required components for physical implementation:
- Raspberry Pi (3B+ or newer recommended)
- 12x80 LED Matrix (960 LEDs total)
- Shift Registers (74HC595 or similar)
- Current-limiting resistors
- 5V power supply

See the `hardware_controller.py` class for detailed implementation.

## Historical Context

IBM's 80-column punch cards were a revolutionary data storage medium that dominated computing from the 1920s through the 1970s. Each card measured precisely 7⅜ × 3¼ inches (187mm × 82.5mm) and featured:

- 80 columns for character storage (numbered 1-80 from left to right)
- 12 punch positions per column (rows 12, 11, 0-9 from top to bottom)
- A clipped corner for orientation (typically upper-left on IBM cards)
- Rectangular holes (~1mm × 3mm) introduced in 1928 for tighter spacing

> 💭 **Fun Fact**: The phrase "Do not fold, spindle, or mutilate" became a cultural touchstone of the punch card era. The term "spindle" referred to a spike often found at retail counters where receipts and papers were impaled for storage. Punch cards were processed by machines that required intact, undamaged cards - hence the warning!

## Punch Card Encoding

The punch card system uses a specific encoding scheme for characters based on the IBM 80-column punch card format. Here's a detailed breakdown of the punch patterns:

```
Character Encoding Example (showing 'A' in column 1):
    ┌────────────────────────────────────────────────────────────────────────────────┐
 12 │■□□□□□□□□□□□□□□□□□□□□□□□□□□□□□□□□□□□□□□□□□□□□□□□□□□□□□□□□□□□□□□□□□□□□□□□□□□│
 11 │□□□□□□□□□□□□□□□□□□□□□□□□□□□□□□□□□□□□□□□□□□□□□□□□□□□□□□□□□□□□□□□□□□□□□□□□□□│
  0 │□□□□□□□□□□□□□□□□□□□□□□□□□□□□□□□□□□□□□□□□□□□□□□□□□□□□□□□□□□□□□□□□□□□□□□□□□□│
  1 │■□□□□□□□□□□□□□□□□□□□□□□□□□□□□□□□□□□□□□□□□□□□□□□□□□□□□□□□□□□□□□□□□□□□□□□□□□□│
  2 │□□□□□□□□□□□□□□□□□□□□□□□□□□□□□□□□□□□□□□□□□□□□□□□□□□□□□□□□□□□□□□□□□□□□□□□□□□│
  3 │□□□□□□□□□□□□□□□□□□□□□□□□□□□□□□□□□□□□□□□□□□□□□□□□□□□□□□□□□□□□□□□□□□□□□□□□□□│
  4 │□□□□□□□□□□□□□□□□□□□□□□□□□□□□□□□□□□□□□□□□□□□□□□□□□□□□□□□□□□□□□□□□□□□□□□□□□□│
  5 │□□□□□□□□□□□□□□□□□□□□□□□□□□□□□□□□□□□□□□□□□□□□□□□□□□□□□□□□□□□□□□□□□□□□□□□□□□│
  6 │□□□□□□□□□□□□□□□□□□□□□□□□□□□□□□□□□□□□□□□□□□□□□□□□□□□□□□□□□□□□□□□□□□□□□□□□□□│
  7 │□□□□□□□□□□□□□□□□□□□□□□□□□□□□□□□□□□□□□□□□□□□□□□□□□□□□□□□□□□□□□□□□□□□□□□□□□□│
  8 │□□□□□□□□□□□□□□□□□□□□□□□□□□□□□□□□□□□□□□□□□□□□□□□□□□□□□□□□□□□□□□□□□□□□□□□□□□│
  9 │□□□□□□□□□□□□□□□□□□□□□□□□□□□□□□□□□□□□□□□□□□□□□□□□□□□□□□□□□□□□□□□□□□□□□□□□□□│
    └────────────────────────────────────────────────────────────────────────────────┘
     012345678901234567890123456789012345678901234567890123456789012345678901234567890
     1         2         3         4         5         6         7         8
```

Character encoding patterns:
- Letters A-I: Zone punch in row 12 + digit rows 1-9
- Letters J-R: Zone punch in row 11 + digit rows 1-9
- Letters S-Z: Zone punch in row 0 + digit rows 2-9
- Digits 0-9: Single punch in respective rows
- Special characters: Various combinations of punches

### Example Encodings

Here's "HELLO WORLD" encoded in punch card format:

```
    ┌────────────────────────────────────────────────────────────────────────────────┐
 12 │■□□□□□□□□□□□□□□□□□□□□□□□□□□□□□□□□□□□□□□□□□□□□□□□□□□□□□□□□□□□□□□□□□□□□□□□□□□│
 11 │□□□□□□□□□□■□□□□□□□□□□□□□□□□□□□□□□□□□□□□□□□□□□□□□□□□□□□□□□□□□□□□□□□□□□□□□□□│
  0 │□□□□□□□□□□□■□□□□□□□□□□□□□□□□□□□□□□□□□□□□□□□□□□□□□□□□□□□□□□□□□□□□□□□□□□□□□│
  1 │□□□□□□□□□□□□□□□□□□□□□□□□□□□□□□□□□□□□□□□□□□□□□□□□□□□□□□□□□□□□□□□□□□□□□□□□□□│
  2 │□□□□□□□□□□□□□□□□□□□□□□□□□□□□□□□□□□□□□□□□□□□□□□□□□□□□□□□□□□□□□□□□□□□□□□□□□□│
  3 │□□□□□□□□□□□□□□□□□□□□□□□□□□□□□□□□□□□□□□□□□□□□□□□□□□□□□□□□□□□□□□□□□□□□□□□□□□│
  4 │□□□□□□□□□□□□□□□□□□□□□□□□□□□□□□□□□□□□□□□□□□□□□□□□□□□□□□□□□□□□□□□□□□□□□□□□□□│
  5 │□□□□□□□□□□□□□□□□□□□□□□□□□□□□□□□□□□□□□□□□□□□□□□□□□□□□□□□□□□□□□□□□□□□□□□□□□□│
  6 │□□□□□□□□□□□□□□□□□□□□□□□□□□□□□□□□□□□□□□□□□□□□□□□□□□□□□□□□□□□□□□□□□□□□□□□□□□│
  7 │□□□□□□□□□□□□□□□□□□□□□□□□□□□□□□□□□□□□□□□□□□□□□□□□□□□□□□□□□□□□□□□□□□□□□□□□□□│
  8 │■□□□□□□□□□□□□□□□□□□□□□□□□□□□□□□□□□□□□□□□□□□□□□□□□□□□□□□□□□□□□□□□□□□□□□□□□□│
  9 │□□□□□□□□□□□□□□□□□□□□□□□□□□□□□□□□□□□□□□□□□□□□□□□□□□□□□□□□□□□□□□□□□□□□□□□□□□│
    └────────────────────────────────────────────────────────────────────────────────┘
     012345678901234567890123456789012345678901234567890123456789012345678901234567890
     1         2         3         4         5         6         7         8
     H    E    L    L    O    _    W    O    R    L    D
```

### Special Characters

Common special characters and their punch patterns:

```
    ┌────────────────────────────────────────────────────────────────────────────────┐
 12 │□□□□□□□□□□□□□□□□□□□□□□□□□□□□□□□□□□□□□□□□□□□□□□□□□□□□□□□□□□□□□□□□□□□□□□□□□□│
 11 │■□□□□□□□□□□□□□□□□□□□□□□□□□□□□□□□□□□□□□□□□□□□□□□□□□□□□□□□□□□□□□□□□□□□□□□□□□│ - (Minus/Hyphen)
  0 │□■□□□□□□□□□□□□□□□□□□□□□□□□□□□□□□□□□□□□□□□□□□□□□□□□□□□□□□□□□□□□□□□□□□□□□□□□│ & (Ampersand)
  1 │□□□□□□□□□□□□□□□□□□□□□□□□□□□□□□□□□□□□□□□□□□□□□□□□□□□□□□□□□□□□□□□□□□□□□□□□□□│
  2 │□□□□□□□□□□□□□□□□□□□□□□□□□□□□□□□□□□□□□□□□□□□□□□□□□□□□□□□□□□□□□□□□□□□□□□□□□□│
  3 │□□■□□□□□□□□□□□□□□□□□□□□□□□□□□□□□□□□□□□□□□□□□□□□□□□□□□□□□□□□□□□□□□□□□□□□□□□│ . (Period)
  4 │□□□■□□□□□□□□□□□□□□□□□□□□□□□□□□□□□□□□□□□□□□□□□□□□□□□□□□□□□□□□□□□□□□□□□□□□□□│ $ (Dollar Sign)
  5 │□□□□■□□□□□□□□□□□□□□□□□□□□□□□□□□□□□□□□□□□□□□□□□□□□□□□□□□□□□□□□□□□□□□□□□□□□│ * (Asterisk)
  6 │□□□□□■□□□□□□□□□□□□□□□□□□□□□□□□□□□□□□□□□□□□□□□□□□□□□□□□□□□□□□□□□□□□□□□□□□□□│ , (Comma)
  7 │□□□□□□■□□□□□□□□□□□□□□□□□□□□□□□□□□□□□□□□□□□□□□□□□□□□□□□□□□□□□□□□□□□□□□□□□□□│ / (Forward Slash)
  8 │□□□□□□□■□□□□□□□□□□□□□□□□□□□□□□□□□□□□□□□□□□□□□□□□□□□□□□□□□□□□□□□□□□□□□□□□□□│ = (Equals Sign)
  9 │□□□□□□□□□□□□□□□□□□□□□□□□□□□□□□□□□□□□□□□□□□□□□□□□□□□□□□□□□□□□□□□□□□□□□□□□□□│
    └────────────────────────────────────────────────────────────────────────────────┘
     012345678901234567890123456789012345678901234567890123456789012345678901234567890
     1         2         3         4         5         6         7         8
```

## Development

### Running Tests

Run all tests:
```bash
python -m pytest
```

Run specific test file:
```bash
python -m pytest tests/test_encoding.py
```

### Contributing

1. Fork the repository
2. Create a feature branch
3. Commit your changes
4. Push to the branch
5. Create a Pull Request
>>>>>>> 80a526f2

## Troubleshooting

### Common Issues

1. LED Matrix Not Responding
   - Check GPIO connections
   - Verify power supply
   - Test with `test_leds.py --test hardware`
<<<<<<< HEAD

2. Encoding Errors
   - Verify character support
   - Check encoding configuration
   - Run validation tests

3. GUI Issues
   - Update dependencies
   - Check system requirements
   - Clear cache files
=======
>>>>>>> 80a526f2

2. Encoding Errors
   - Verify character support
   - Check encoding configuration
   - Run validation tests

3. GUI Issues
   - Update dependencies
   - Check system requirements
   - Clear cache files

### Debug Mode

Enable debug logging:
```bash
python main.py --debug
```

<<<<<<< HEAD
### v0.6.2 (Current)
- Added support for multiple character encodings
- Improved LED matrix visualization
- Enhanced error handling for hardware integration
- Updated documentation with detailed examples
- Fixed GPIO pin mapping issues
- Resolved character encoding edge cases
- Improved error messages for invalid punch patterns
- Added comprehensive hardware setup guide
- Updated installation instructions
- Expanded troubleshooting section

### v0.6.1
- Implemented secure API key handling
- Added automated testing framework
- Enhanced error reporting
- Improved documentation clarity
- Fixed minor UI bugs

### v0.6.0
- Major UI overhaul with modern design
- Added support for custom encoding schemes
- Integrated OpenAI API for pattern recognition
- Enhanced hardware simulation mode
- Improved performance and stability

### v0.5.3
- Added ASCII art banner
- Implemented basic punch card visualization
- Created initial hardware integration
- Set up project structure and documentation

### v0.5.2 (March 24, 2024) - The Reorganization Update
- Reorganized code architecture with proper module separation
- Improved testing organization with dedicated directories
- Enhanced configuration management
- Streamlined data handling
- Standardized logging system
- Cleaner version archiving
- Fixed duplicate files and improved organization

### v0.5.1 (March 23, 2024) - The Documentation Update
- Added comprehensive Interface Design History documentation
- Created research on Early Apple UI Design Language (1970s-1980s)
- Added case study on EPA's 1977 Unified Visual Design System
- Documented Cultural and Societal Design Trends in early computing
- Created a Design Language index document
- Updated references with links to research documentation
- Expanded the project's design language foundations

### v0.5.0 (March 23, 2024) - The GUI Update
- Enhanced GUI with black-background theme for better visibility
- Implemented OpenAI integration with model selection
- Added real-time service status monitoring
- Created API console with detailed connection information
- Implemented classic Mac-style menu bar
- Standardized on Space Mono font throughout
- Added keyboard shortcuts for common functions
- Fixed button layout issues
- Improved error handling for service connectivity
- Enhanced API key security with dedicated secrets directory
- *Secret feature: Service status indicators color coding*

### v0.1.1 (2024-08-12) - The Visualization Update
- Enhanced terminal display with multiple character sets
- Improved fallback console mode with row/column indicators
- Added verbose mode for detailed LED state tracking
- Resolved synchronization issues between LED state manager and hardware controller
- Improved error handling and terminal size detection
- Added command-line arguments for customization

### v0.1.0 (2024-06-15) - The Renaissance Update
- Improved project structure and documentation
- Added comprehensive research documentation
- Enhanced hardware implementation guides
- Consolidated technical specifications
- *Secret feature: Message animation patterns*

### v0.0.1 (2024-03-17) - The Primordial Release
- Basic punch card display
- Test message support
- Statistics tracking
- Random sentence generation
- OpenAI integration
- Diagnostic logging
- *Secret feature: DOS mode easter egg*


## References and Resources

=======
## References and Resources

>>>>>>> 80a526f2
### Historical Documentation
- [IBM Punch Card Systems Manual](https://archive.org/details/ibm-manuals)
- [Early Computing Archive](https://www.computerhistory.org/collections/punch-cards/)
- [Hollerith Machine Documentation](https://www.census.gov/history/hollerith.html)

### Technical Resources
- [IBM 80-Column Card Codes](https://www.ibm.com/support/pages/punched-card-codes)
- [EBCDIC Reference](https://www.ibm.com/docs/en/zos-basic-skills?topic=ebcdic-ascii-character-sets)
- [Punch Card Design Specifications](https://www.computerhistory.org/collections/catalog/102646121)

### Academic Papers
- "The Evolution of Punch Card Programming" (Computer History Review, 2019)
- "Impact of Early Data Processing Methods" (IEEE Annals, 2020)
- "Hollerith's Electric Tabulating System" (Technology Review, 2018)

### Related Projects
- [Virtual Punch Card Reader](https://github.com/virtual-punch-reader)
- [Punch Card Emulator](https://github.com/punch-emulator)
- [Historical Computing Tools](https://github.com/historical-computing)

### Design Guidelines
- [IBM Hardware Interface Standards](https://www.ibm.com/design/standards)
- [Punch Card Manufacturing Specs](https://www.nist.gov/standards/punch-cards)
- [LED Matrix Design Patterns](https://www.led-guidelines.org)

## License

This project is licensed under the MIT License - see the [LICENSE](LICENSE) file for details.

<<<<<<< HEAD
=======
## Contact

For questions, suggestions, or collaboration:
- Email: griffin.gilreath@example.com
- GitHub: [@griffingilreath](https://github.com/griffingilreath)
- Twitter: [@PunchCardProject](https://twitter.com/PunchCardProject)
>>>>>>> 80a526f2

## Project Status

Active development - see [CHANGELOG.md](CHANGELOG.md) for updates.

---

<div align="center">
Made with ❤️ by the Punch Card Project Team
</div><|MERGE_RESOLUTION|>--- conflicted
+++ resolved
@@ -18,9 +18,6 @@
     │ ╚═╝     ╚═╝  ╚═╝ ╚═════╝  ╚════╝ ╚══════╝ ╚═════╝   ╚═╝                  v0.6.2  │
     └──────────────────────────────────────────────────────────────────────────────────┘
 
-<<<<<<< HEAD
-A implementation of the IBM 80-column punch card system for a fine art object.
-=======
 A modernized implementation of the IBM 80-column punch card system for historical and educational purposes.
 
 ## What's New in v0.6.2
@@ -40,7 +37,6 @@
 - Added comprehensive hardware setup guide
 - Updated installation instructions
 - Expanded troubleshooting section
->>>>>>> 80a526f2
 
 > **⚠️ IMPORTANT API KEY SECURITY NOTICE ⚠️**
 > 
@@ -56,40 +52,20 @@
 > 2. Update your key using the `update_api_key.py` script 
 > 3. Only use the secure methods described in the installation section
 
-<<<<<<< HEAD
-## What's New in v0.6.2
-
-### Features
-=======
 ## Version History
 
 ### v0.6.2 (Current)
->>>>>>> 80a526f2
 - Added support for multiple character encodings
 - Improved LED matrix visualization
 - Enhanced error handling for hardware integration
 - Updated documentation with detailed examples
-<<<<<<< HEAD
-
-### Bug Fixes
 - Fixed GPIO pin mapping issues
 - Resolved character encoding edge cases
 - Improved error messages for invalid punch patterns
-
-### Documentation
-=======
-- Fixed GPIO pin mapping issues
-- Resolved character encoding edge cases
-- Improved error messages for invalid punch patterns
->>>>>>> 80a526f2
 - Added comprehensive hardware setup guide
 - Updated installation instructions
 - Expanded troubleshooting section
 
-<<<<<<< HEAD
-
-
-=======
 ### v0.6.1
 - Implemented secure API key handling
 - Added automated testing framework
@@ -164,7 +140,6 @@
 - OpenAI integration
 - Diagnostic logging
 - *Secret feature: DOS mode easter egg*
->>>>>>> 80a526f2
 
 ## Project Overview
 
@@ -196,7 +171,6 @@
 - Historical reference materials
 
 ## Installation
-<<<<<<< HEAD
 
 1. Clone the repository:
 ```bash
@@ -220,31 +194,6 @@
 python update_api_key.py
 ```
 
-=======
-
-1. Clone the repository:
-```bash
-git clone https://github.com/griffingilreath/Punch-Card-Project.git
-cd Punch-Card-Project
-```
-
-2. Create and activate a virtual environment:
-```bash
-python -m venv venv
-source venv/bin/activate  # On Windows: venv\Scripts\activate
-```
-
-3. Install dependencies:
-```bash
-pip install -r requirements.txt
-```
-
-4. Set up your API key (if using OpenAI integration):
-```bash
-python update_api_key.py
-```
-
->>>>>>> 80a526f2
 5. Run the tests to verify installation:
 ```bash
 python -m pytest tests/
@@ -293,105 +242,6 @@
 ## 🔌 Hardware Integration
 
 ### Simulated Hardware
-<<<<<<< HEAD
-
-By default, the system uses a simulated hardware controller for development and testing. This simulates the behavior of physical LEDs in the terminal.
-
-### Raspberry Pi GPIO Integration
-
-For physical LED matrix integration, the system includes a Raspberry Pi GPIO controller that maps LED states to physical pins:
-
-```bash
-# Run on Raspberry Pi with physical LEDs
-python test_leds.py --test hardware --hardware-type rpi
-```
-
-### LED Matrix Configuration
-
-The LED matrix is arranged in a 12x80 grid to match the standard IBM punch card layout:
-
-```
-LED Matrix Layout (12 rows × 80 columns)
-┌────────────────────────────────────────────┐
-│ Row 12 (Zone Punch)      ○ ○ ○ ○ ○ ○ ... ○ │
-│ Row 11 (Zone Punch)      ○ ○ ○ ○ ○ ○ ... ○ │
-│ Row 0  (Zone Punch)      ○ ○ ○ ○ ○ ○ ... ○ │
-│ Row 1  (Digit)           ○ ○ ○ ○ ○ ○ ... ○ │
-│ Row 2  (Digit)           ○ ○ ○ ○ ○ ○ ... ○ │
-│ Row 3  (Digit)           ○ ○ ○ ○ ○ ○ ... ○ │
-│ Row 4  (Digit)           ○ ○ ○ ○ ○ ○ ... ○ │
-│ Row 5  (Digit)           ○ ○ ○ ○ ○ ○ ... ○ │
-│ Row 6  (Digit)           ○ ○ ○ ○ ○ ○ ... ○ │
-│ Row 7  (Digit)           ○ ○ ○ ○ ○ ○ ... ○ │
-│ Row 8  (Digit)           ○ ○ ○ ○ ○ ○ ... ○ │
-│ Row 9  (Digit)           ○ ○ ○ ○ ○ ○ ... ○ │
-└────────────────────────────────────────────┘
-   Col: 1 2 3 4 5 6 ... 80
-```
-
-### GPIO Pinout
-
-The Raspberry Pi GPIO pins are mapped as follows:
-
-```
-GPIO Pin Mapping
-┌─────────┬────────────┬───────────────────┐
-│ Purpose │ GPIO Pins  │     Function      │
-├─────────┼────────────┼───────────────────┤
-│ Data    │ 2-13       │ LED Matrix Data   │
-│ Clock   │ 14         │ Shift Register    │
-│ Latch   │ 15         │ Data Latch        │
-│ Enable  │ 18         │ Output Enable     │
-└─────────┴────────────┴───────────────────┘
-```
-
-### Hardware Components
-
-Required components for physical implementation:
-- Raspberry Pi (3B+ or newer recommended)
-- 12x80 LED Matrix (960 LEDs total)
-- Shift Registers (74HC595 or similar)
-- Current-limiting resistors
-- 5V power supply
-
-See the `hardware_controller.py` class for detailed implementation.
-
-## Historical Context
-
-IBM's 80-column punch cards were a revolutionary data storage medium that dominated computing from the 1920s through the 1970s. Each card measured precisely 7⅜ × 3¼ inches (187mm × 82.5mm) and featured:
-
-- 80 columns for character storage (numbered 1-80 from left to right)
-- 12 punch positions per column (rows 12, 11, 0-9 from top to bottom)
-- A clipped corner for orientation (typically upper-left on IBM cards)
-- Rectangular holes (~1mm × 3mm) introduced in 1928 for tighter spacing
-
-> 💭 **Fun Fact**: The phrase "Do not fold, spindle, or mutilate" became a cultural touchstone of the punch card era. The term "spindle" referred to a spike often found at retail counters where receipts and papers were impaled for storage. Punch cards were processed by machines that required intact, undamaged cards - hence the warning!
-
-## Punch Card Encoding
-
-The punch card system uses a specific encoding scheme for characters based on the IBM 80-column punch card format. Here's a detailed breakdown of the punch patterns:
-
-
-
-## Development
-
-### Testing
-
-The project uses a combination of unit tests and integration tests organized by functionality:
-
-```bash
-# Run hardware tests
-python test_leds.py --test hardware
-
-# Run encoding validation
-python test_encoding.py --validate
-
-# Test GUI components
-python test_gui.py --check-display
-```
-
-
-=======
 
 By default, the system uses a simulated hardware controller for development and testing. This simulates the behavior of physical LEDs in the terminal.
 
@@ -564,7 +414,6 @@
 3. Commit your changes
 4. Push to the branch
 5. Create a Pull Request
->>>>>>> 80a526f2
 
 ## Troubleshooting
 
@@ -574,7 +423,6 @@
    - Check GPIO connections
    - Verify power supply
    - Test with `test_leds.py --test hardware`
-<<<<<<< HEAD
 
 2. Encoding Errors
    - Verify character support
@@ -585,18 +433,6 @@
    - Update dependencies
    - Check system requirements
    - Clear cache files
-=======
->>>>>>> 80a526f2
-
-2. Encoding Errors
-   - Verify character support
-   - Check encoding configuration
-   - Run validation tests
-
-3. GUI Issues
-   - Update dependencies
-   - Check system requirements
-   - Clear cache files
 
 ### Debug Mode
 
@@ -605,101 +441,8 @@
 python main.py --debug
 ```
 
-<<<<<<< HEAD
-### v0.6.2 (Current)
-- Added support for multiple character encodings
-- Improved LED matrix visualization
-- Enhanced error handling for hardware integration
-- Updated documentation with detailed examples
-- Fixed GPIO pin mapping issues
-- Resolved character encoding edge cases
-- Improved error messages for invalid punch patterns
-- Added comprehensive hardware setup guide
-- Updated installation instructions
-- Expanded troubleshooting section
-
-### v0.6.1
-- Implemented secure API key handling
-- Added automated testing framework
-- Enhanced error reporting
-- Improved documentation clarity
-- Fixed minor UI bugs
-
-### v0.6.0
-- Major UI overhaul with modern design
-- Added support for custom encoding schemes
-- Integrated OpenAI API for pattern recognition
-- Enhanced hardware simulation mode
-- Improved performance and stability
-
-### v0.5.3
-- Added ASCII art banner
-- Implemented basic punch card visualization
-- Created initial hardware integration
-- Set up project structure and documentation
-
-### v0.5.2 (March 24, 2024) - The Reorganization Update
-- Reorganized code architecture with proper module separation
-- Improved testing organization with dedicated directories
-- Enhanced configuration management
-- Streamlined data handling
-- Standardized logging system
-- Cleaner version archiving
-- Fixed duplicate files and improved organization
-
-### v0.5.1 (March 23, 2024) - The Documentation Update
-- Added comprehensive Interface Design History documentation
-- Created research on Early Apple UI Design Language (1970s-1980s)
-- Added case study on EPA's 1977 Unified Visual Design System
-- Documented Cultural and Societal Design Trends in early computing
-- Created a Design Language index document
-- Updated references with links to research documentation
-- Expanded the project's design language foundations
-
-### v0.5.0 (March 23, 2024) - The GUI Update
-- Enhanced GUI with black-background theme for better visibility
-- Implemented OpenAI integration with model selection
-- Added real-time service status monitoring
-- Created API console with detailed connection information
-- Implemented classic Mac-style menu bar
-- Standardized on Space Mono font throughout
-- Added keyboard shortcuts for common functions
-- Fixed button layout issues
-- Improved error handling for service connectivity
-- Enhanced API key security with dedicated secrets directory
-- *Secret feature: Service status indicators color coding*
-
-### v0.1.1 (2024-08-12) - The Visualization Update
-- Enhanced terminal display with multiple character sets
-- Improved fallback console mode with row/column indicators
-- Added verbose mode for detailed LED state tracking
-- Resolved synchronization issues between LED state manager and hardware controller
-- Improved error handling and terminal size detection
-- Added command-line arguments for customization
-
-### v0.1.0 (2024-06-15) - The Renaissance Update
-- Improved project structure and documentation
-- Added comprehensive research documentation
-- Enhanced hardware implementation guides
-- Consolidated technical specifications
-- *Secret feature: Message animation patterns*
-
-### v0.0.1 (2024-03-17) - The Primordial Release
-- Basic punch card display
-- Test message support
-- Statistics tracking
-- Random sentence generation
-- OpenAI integration
-- Diagnostic logging
-- *Secret feature: DOS mode easter egg*
-
-
 ## References and Resources
 
-=======
-## References and Resources
-
->>>>>>> 80a526f2
 ### Historical Documentation
 - [IBM Punch Card Systems Manual](https://archive.org/details/ibm-manuals)
 - [Early Computing Archive](https://www.computerhistory.org/collections/punch-cards/)
@@ -729,15 +472,12 @@
 
 This project is licensed under the MIT License - see the [LICENSE](LICENSE) file for details.
 
-<<<<<<< HEAD
-=======
 ## Contact
 
 For questions, suggestions, or collaboration:
 - Email: griffin.gilreath@example.com
 - GitHub: [@griffingilreath](https://github.com/griffingilreath)
 - Twitter: [@PunchCardProject](https://twitter.com/PunchCardProject)
->>>>>>> 80a526f2
 
 ## Project Status
 
