--- conflicted
+++ resolved
@@ -33,39 +33,22 @@
     QWidgetAction
 )
 from PyQt6.QtCore import (
-    Qt, QTimer, QSize, QRect, QPoint, QPointF, QRectF, QDateTime,
-    pyqtSignal, QEvent, pyqtSlot, QFile, QTextStream, QIODevice
+    Qt, QTimer, QThread, pyqtSignal, QSize, QRect, 
+    QUrl, QObject, QEvent, QCoreApplication, QDateTime, QRectF, QPoint
 )
 from PyQt6.QtGui import (
-<<<<<<< HEAD
-    QColor, QPainter, QPen, QBrush, QFont, QPainterPath,
-    QPixmap, QIcon, QKeyEvent, QPalette, QFontMetrics, QAction
-=======
     QIcon, QPalette, QTextCursor, QColor,
     QPixmap, QKeyEvent, QTextCharFormat, QPainter, QPainterPath,
     QBrush, QPen, QAction
->>>>>>> 1a203cfe
 )
-
-# Import the message database
-from src.core.message_database import MessageDatabase
-
-# Import the animation manager components
+    
 try:
-    from src.display.animation_manager import AnimationManager, AnimationType, AnimationState
+    from PyQt6.QtMultimedia import QSoundEffect
 except ImportError:
-    logging.warning("Animation manager not available. Basic animations will be used.")
-
-# Import the sound manager
-from src.utils.sound_manager import SoundManager, get_sound_manager
-
-# Import message bus
-try:
-    from src.utils.message_bus import get_message_bus, EVENT_NEW_MESSAGE, EVENT_DISPLAY_COMPLETE
-    HAS_MESSAGE_BUS = True
-except ImportError:
-    logging.warning("Message bus not available. Direct message handling will be used.")
-    HAS_MESSAGE_BUS = False
+    print("QSoundEffect not available - running without sound effects")
+
+# Import animation manager
+from src.animation.animation_manager import AnimationManager, AnimationType, AnimationState
 
 # Import utility modules
 from src.utils.colors import COLORS
@@ -74,2009 +57,8 @@
 from src.utils.sound_manager import SoundManager
 from src.core.punch_card import PunchCardStats
 
-# Import database class for message storage
-from src.core.message_database import MessageDatabase
-
 from src.display.settings_dialog import SettingsDialog
 
-<<<<<<< HEAD
-# Real IBM punch card dimensions (scaled up for display)
-SCALE_FACTOR = 3  # Scaled for comfortable monitor viewing
-CARD_WIDTH = int(187.325 * SCALE_FACTOR)  # 7⅜ inches = 187.325mm
-CARD_HEIGHT = int(82.55 * SCALE_FACTOR)   # 3¼ inches = 82.55mm
-
-# Margins and spacing (scaled)
-TOP_BOTTOM_MARGIN = int(4.2625 * SCALE_FACTOR)  # Reduced from original 4.7625mm
-SIDE_MARGIN = int(4.68 * SCALE_FACTOR)          # Reduced from original 6.35mm
-ROW_SPACING = int(2.24 * SCALE_FACTOR)          # Reduced from original 3.175mm
-COLUMN_SPACING = int(0.8 * SCALE_FACTOR)        # Reduced from 1mm
-
-# Hole dimensions (scaled)
-HOLE_WIDTH = int(1 * SCALE_FACTOR)    # 1mm
-HOLE_HEIGHT = int(3 * SCALE_FACTOR)   # 3mm
-
-# Notch dimensions (scaled)
-NOTCH_WIDTH = int(3.175 * SCALE_FACTOR)   # 2/16 inch = 3.175mm
-NOTCH_HEIGHT = int(6.35 * SCALE_FACTOR)   # 4/16 inch = 6.35mm
-
-# Number of rows and columns
-NUM_ROWS = 12
-NUM_COLS = 80
-
-class ConsoleLogger:
-    """Simple logger class that acts as a placeholder when no real console is available"""
-    def __init__(self):
-        self.logs = []
-        
-    def log(self, message, level="INFO"):
-        """Log a message with specified level"""
-        self.logs.append((level, message))
-        print(f"[{level}] {message}")
-
-    def show(self):
-        """Placeholder for show method"""
-        pass
-
-    def clear(self):
-        """Clear logs"""
-        self.logs = []
-
-class PunchCardWidget(QWidget):
-    """Widget for displaying the minimalist punch card."""
-    
-    def __init__(self, parent=None):
-        super().__init__(parent)
-        self.num_rows = NUM_ROWS
-        self.num_cols = NUM_COLS
-        self.grid = [[False for _ in range(self.num_cols)] for _ in range(self.num_rows)]
-        
-        # Initialize dimensions
-        self.update_dimensions()
-        
-        # Set black background
-        self.setAutoFillBackground(True)
-        palette = self.palette()
-        palette.setColor(QPalette.ColorRole.Window, COLORS['background'])
-        self.setPalette(palette)
-        
-        # Ensure widget maintains a consistent size policy
-        self.setSizePolicy(QSizePolicy.Policy.Expanding, QSizePolicy.Policy.Expanding)
-        
-        # Set minimum size to prevent collapse during layout changes
-        window_margin = 40
-        self.setMinimumSize(self.card_width + 2*window_margin, self.card_height + 2*window_margin)
-    
-    def update_dimensions(self, settings: Optional[Dict[str, Any]] = None):
-        """Update the card dimensions based on settings."""
-        if settings:
-            scale = settings['scale_factor']
-            self.card_width = int(187.325 * scale)  # 7⅜ inches = 187.325mm
-            self.card_height = int(82.55 * scale)   # 3¼ inches = 82.55mm
-            self.top_margin = int(settings['top_margin'] * scale)
-            self.side_margin = int(settings['side_margin'] * scale)
-            self.row_spacing = int(settings['row_spacing'] * scale)
-            self.column_spacing = int(settings['column_spacing'] * scale)
-            self.hole_width = int(settings['hole_width'] * scale)
-            self.hole_height = int(settings['hole_height'] * scale)
-        else:
-            # Use default dimensions
-            self.card_width = CARD_WIDTH
-            self.card_height = CARD_HEIGHT
-            self.top_margin = TOP_BOTTOM_MARGIN
-            self.side_margin = SIDE_MARGIN
-            self.row_spacing = ROW_SPACING
-            self.column_spacing = COLUMN_SPACING
-            self.hole_width = HOLE_WIDTH
-            self.hole_height = HOLE_HEIGHT
-        
-        # Update minimum size
-        window_margin = 40
-        self.setMinimumSize(self.card_width + 2*window_margin, self.card_height + 2*window_margin)
-        self.update()
-    
-    def resizeEvent(self, event):
-        """Handle resize events to maintain consistent appearance."""
-        super().resizeEvent(event)
-        # No additional logic needed here as paintEvent will handle proper centering
-    
-    def set_led(self, row: int, col: int, state: bool):
-        """Set a single LED in the grid."""
-        if 0 <= row < self.num_rows and 0 <= col < self.num_cols:
-            # Only update if the state is actually changing
-            if self.grid[row][col] != state:
-                self.grid[row][col] = state
-                
-                # Calculate hole position for targeted update
-                card_x = (self.width() - self.card_width) // 2
-                card_y = (self.height() - self.card_height) // 2
-                
-                # Calculate usable area for holes
-                usable_width = self.card_width - (2 * self.side_margin)
-                usable_height = self.card_height - (2 * self.top_margin)
-                
-                # Calculate spacing between holes
-                col_spacing = (usable_width - (NUM_COLS * self.hole_width)) / (NUM_COLS - 1)
-                row_spacing = (usable_height - (NUM_ROWS * self.hole_height)) / (NUM_ROWS - 1)
-                
-                # Calculate the exact position of this LED
-                x = card_x + self.side_margin + col * (self.hole_width + col_spacing)
-                y = card_y + self.top_margin + row * (self.hole_height + row_spacing)
-                
-                # Add a larger margin for the update region to ensure the hole and its outline
-                # are completely refreshed, preventing visual artifacts
-                margin = 4  # Increased from 2 to 4 for better coverage
-                update_rect = QRect(int(x - margin), int(y - margin), 
-                                   int(self.hole_width + 2*margin), int(self.hole_height + 2*margin))
-                
-                # Update the region of this LED with a slight delay to ensure complete rendering
-                self.update(update_rect)
-    
-    def clear_grid(self):
-        """Clear the entire grid."""
-        # Check if grid already empty to avoid unnecessary updates
-        if any(any(row) for row in self.grid):
-            # Reset the entire grid to False
-            self.grid = [[False for _ in range(self.num_cols)] for _ in range(self.num_rows)]
-            
-            # Force a complete redraw of the entire widget
-            # This ensures all visual artifacts are cleared
-            self.repaint()  # Use repaint instead of update for immediate refresh
-    
-    def paintEvent(self, event):
-        """Paint the punch card with exact IBM specifications."""
-        painter = QPainter(self)
-        painter.setRenderHint(QPainter.RenderHint.Antialiasing)
-        
-        # Calculate the centered position of the card
-        card_x = (self.width() - self.card_width) // 2
-        card_y = (self.height() - self.card_height) // 2
-        
-        # Create the card path with notched corner
-        card_path = QPainterPath()
-        
-        # Start from the top-left corner (after the notch)
-        card_path.moveTo(card_x + NOTCH_WIDTH, card_y)
-        
-        # Draw the notch
-        card_path.lineTo(card_x, card_y + NOTCH_HEIGHT)
-        
-        # Complete the card outline
-        card_path.lineTo(card_x, card_y + self.card_height)  # Left side
-        card_path.lineTo(card_x + self.card_width, card_y + self.card_height)  # Bottom
-        card_path.lineTo(card_x + self.card_width, card_y)  # Right side
-        card_path.lineTo(card_x + NOTCH_WIDTH, card_y)  # Top
-        
-        # Fill card background (black)
-        painter.fillPath(card_path, QBrush(COLORS['card_bg']))
-        
-        # Draw card outline (white) with thinner stroke
-        painter.setPen(QPen(COLORS['card_outline'], 0.3))
-        painter.drawPath(card_path)
-        
-        # Calculate usable area for holes
-        usable_width = self.card_width - (2 * self.side_margin)
-        usable_height = self.card_height - (2 * self.top_margin)
-        
-        # Calculate spacing between holes
-        col_spacing = (usable_width - (NUM_COLS * self.hole_width)) / (NUM_COLS - 1)
-        row_spacing = (usable_height - (NUM_ROWS * self.hole_height)) / (NUM_ROWS - 1)
-        
-        # Draw all holes
-        for row in range(self.num_rows):
-            for col in range(self.num_cols):
-                # Calculate hole position
-                x = card_x + self.side_margin + col * (self.hole_width + col_spacing)
-                y = card_y + self.top_margin + row * (self.hole_height + row_spacing)
-                
-                # Create the hole path
-                hole_rect = QRectF(x, y, self.hole_width, self.hole_height)
-                
-                # Set fill color based on hole state
-                if self.grid[row][col]:
-                    painter.fillRect(hole_rect, COLORS['hole_punched'])
-                else:
-                    painter.fillRect(hole_rect, COLORS['hole_fill'])
-                
-                # Draw hole outline (white) with thinner stroke
-                painter.setPen(QPen(COLORS['hole_outline'], 0.15))
-                painter.drawRect(hole_rect)
-
-class ConsoleWindow(QDialog):
-    """Console window for displaying system information and debug data."""
-    def __init__(self, parent=None):
-        super().__init__(parent)
-        self.setWindowTitle("System Console")
-        self.setMinimumSize(600, 400)
-        
-        # Set dark theme
-        self.setStyleSheet(f"""
-            QDialog {{
-                background-color: {COLORS['console_bg'].name()};
-                color: {COLORS['console_text'].name()};
-            }}
-            QTextEdit {{
-                background-color: {COLORS['console_bg'].name()};
-                color: {COLORS['console_text'].name()};
-                {get_font_css(size=12)}
-            }}
-        """)
-        
-        layout = QVBoxLayout(self)
-        
-        # Create console text area
-        self.console = QTextEdit()
-        self.console.setReadOnly(True)
-        layout.addWidget(self.console)
-        
-        # Add buttons layout
-        button_layout = QHBoxLayout()
-        
-        # Add save button
-        save_button = RetroButton("Save Log")
-        save_button.clicked.connect(self.save_log)
-        button_layout.addWidget(save_button)
-        
-        # Add clear button
-        clear_button = RetroButton("Clear")
-        clear_button.clicked.connect(self.clear_log)
-        button_layout.addWidget(clear_button)
-        
-        # Add close button
-        close_button = RetroButton("Close")
-        close_button.clicked.connect(self.close)
-        button_layout.addWidget(close_button)
-        
-        layout.addLayout(button_layout)
-    
-    def log(self, message: str, level: str = "INFO"):
-        """Add a message to the console with timestamp and level."""
-        timestamp = datetime.datetime.now().strftime("%H:%M:%S")
-        level_color = {
-            "INFO": "white",
-            "LED": "cyan",
-            "WARNING": "yellow",
-            "ERROR": "red",
-            "SUCCESS": "green"
-        }.get(level, "white")
-        
-        self.console.append(f'<span style="color: gray">[{timestamp}]</span> '
-                          f'<span style="color: {level_color}">[{level}]</span> '
-                          f'<span style="color: white">{message}</span>')
-        self.console.verticalScrollBar().setValue(
-            self.console.verticalScrollBar().maximum()
-        )
-
-    def save_log(self):
-        """Save the console log to a file."""
-        timestamp = datetime.datetime.now().strftime("%Y%m%d_%H%M%S")
-        filename = f"console_log_{timestamp}.txt"
-        try:
-            with open(filename, 'w') as f:
-                f.write(self.console.toPlainText())
-            self.log(f"Log saved to {filename}", "SUCCESS")
-        except Exception as e:
-            self.log(f"Error saving log: {str(e)}", "ERROR")
-    
-    def clear_log(self):
-        """Clear the console log."""
-        self.console.clear()
-        self.log("Console cleared", "INFO")
-
-class SettingsDialog(QDialog):
-    """Dialog for configuring punch card settings."""
-
-    def __init__(self, parent=None):
-        """Initialize the settings dialog."""
-        super().__init__(parent)
-        self.setWindowTitle("Punch Card Settings")
-        self.resize(550, 650)  # Make dialog larger to accommodate tabs
-        
-        # Set dark theme
-        self.setStyleSheet(f"""
-            QDialog {{
-                background-color: {COLORS['background'].name()};
-                color: {COLORS['text'].name()};
-            }}
-            QLabel, QSpinBox, QCheckBox, QLineEdit, QComboBox, QTextEdit, QSlider {{
-                color: {COLORS['text'].name()};
-            }}
-            QTabWidget::pane {{
-                border: 1px solid {COLORS['hole_outline'].name()};
-                background-color: {COLORS['background'].name()};
-            }}
-            QTabBar::tab {{
-                background-color: {COLORS['button_bg'].name()};
-                color: {COLORS['text'].name()};
-                padding: 6px 12px;
-                border: 1px solid {COLORS['hole_outline'].name()};
-                border-bottom: none;
-                border-top-left-radius: 3px;
-                border-top-right-radius: 3px;
-            }}
-            QTabBar::tab:selected {{
-                background-color: {COLORS['button_hover'].name()};
-            }}
-        """)
-        
-        # Create the main layout
-        self.layout = QVBoxLayout()
-        self.setLayout(self.layout)
-        
-        # Create tab widget
-        self.tab_widget = QTabWidget()
-        self.layout.addWidget(self.tab_widget)
-        
-        # Create tabs
-        self.display_tab = QWidget()
-        self.card_tab = QWidget()
-        self.openai_tab = QWidget()
-        self.stats_tab = QWidget()  # New stats tab
-        
-        # Set up tabs
-        self._setup_display_tab()
-        self._setup_card_tab()
-        self._setup_openai_tab()
-        self._setup_stats_tab()  # Set up stats tab
-        
-        # Add tabs to widget
-        self.tab_widget.addTab(self.display_tab, "Display")
-        self.tab_widget.addTab(self.card_tab, "Card Dimensions")
-        self.tab_widget.addTab(self.openai_tab, "🤖 OpenAI API")
-        self.tab_widget.addTab(self.stats_tab, "📊 Statistics")
-        
-        # Add buttons
-        button_box = QDialogButtonBox(QDialogButtonBox.StandardButton.Ok | QDialogButtonBox.StandardButton.Cancel)
-        button_box.accepted.connect(self.accept)
-        button_box.rejected.connect(self.reject)
-        self.layout.addWidget(button_box)
-        
-        # Load existing settings
-        self._load_settings()
-        
-        # Initialize message stats if not exists
-        global message_stats
-        if 'message_stats' not in globals():
-            self._initialize_message_stats()
-
-    def _initialize_message_stats(self):
-        """Initialize global message stats variable if it doesn't exist."""
-        global message_stats
-        message_stats = {
-            "total": 0,
-            "local": 0,
-            "openai": 0,
-            "database": 0,
-            "system": 0,
-            "last_updated": datetime.datetime.now().strftime("%Y-%m-%d %H:%M:%S"),
-            "last_message": "",
-            "last_source": ""
-        }
-        
-        # Initialize service status tracking
-        global service_status
-        service_status = {
-            "openai": {
-                "status": "unknown",
-                "message": "Not checked yet",
-                "last_checked": "Never"
-            },
-            "flyio": {
-                "status": "unknown",
-                "message": "Not checked yet",
-                "last_checked": "Never"
-            }
-        }
-
-    def _setup_display_tab(self):
-        """Set up the display settings tab."""
-        layout = QFormLayout()
-        self.display_tab.setLayout(layout)
-        
-        # LED Update Delay
-        self.led_delay = QSpinBox()
-        self.led_delay.setRange(50, 500)
-        self.led_delay.setValue(100)
-        self.led_delay.setSuffix(" ms")
-        layout.addRow("LED Update Delay:", self.led_delay)
-        
-        # Message interval
-        self.interval_spin = QSpinBox()
-        self.interval_spin.setRange(1, 3600)
-        self.interval_spin.setSuffix(" seconds")
-        layout.addRow("Message interval:", self.interval_spin)
-        
-        # Message display time
-        self.display_time_spin = QSpinBox()
-        self.display_time_spin.setRange(1, 3600)
-        self.display_time_spin.setSuffix(" seconds")
-        layout.addRow("Message display time:", self.display_time_spin)
-        
-        # Delay factor
-        self.delay_factor_spin = QDoubleSpinBox()
-        self.delay_factor_spin.setRange(0.1, 10.0)
-        self.delay_factor_spin.setSingleStep(0.1)
-        layout.addRow("Typing delay factor:", self.delay_factor_spin)
-        
-        # Random Delay
-        self.random_delay = QCheckBox()
-        self.random_delay.setChecked(True)
-        layout.addRow("Random Delay:", self.random_delay)
-        
-        # Show Splash Screen
-        self.show_splash = QCheckBox()
-        self.show_splash.setChecked(True)
-        layout.addRow("Show Splash Screen:", self.show_splash)
-        
-        # Auto-Open Console
-        self.auto_console = QCheckBox()
-        self.auto_console.setChecked(True)
-        layout.addRow("Auto-Open Console:", self.auto_console)
-        
-        # Card dimensions settings
-        card_group = QGroupBox("Card Dimensions")
-        card_layout = QFormLayout()
-        
-        # Scale Factor
-        self.scale_factor = QSpinBox()
-        self.scale_factor.setRange(1, 10)
-        self.scale_factor.setValue(3)
-        self.scale_factor.setSuffix("x")
-        self.scale_factor.valueChanged.connect(self.update_card_dimensions)
-        card_layout.addRow("Scale Factor:", self.scale_factor)
-        
-        # Width and Height
-        self.width_spin = QSpinBox()
-        self.width_spin.setRange(10, 1000)
-        self.width_spin.setSuffix(" pixels")
-        card_layout.addRow("Card width:", self.width_spin)
-        
-        self.height_spin = QSpinBox()
-        self.height_spin.setRange(10, 1000)
-        self.height_spin.setSuffix(" pixels")
-        card_layout.addRow("Card height:", self.height_spin)
-        
-        # Top/Bottom Margin
-        self.top_margin = QSpinBox()
-        self.top_margin.setRange(1, 20)
-        self.top_margin.setValue(4)
-        self.top_margin.setSuffix(" mm")
-        self.top_margin.valueChanged.connect(self.update_card_dimensions)
-        card_layout.addRow("Top/Bottom Margin:", self.top_margin)
-        
-        # Side Margin
-        self.side_margin = QSpinBox()
-        self.side_margin.setRange(1, 20)
-        self.side_margin.setValue(5)
-        self.side_margin.setSuffix(" mm")
-        self.side_margin.valueChanged.connect(self.update_card_dimensions)
-        card_layout.addRow("Side Margin:", self.side_margin)
-        
-        # Row Spacing
-        self.row_spacing = QSpinBox()
-        self.row_spacing.setRange(1, 10)
-        self.row_spacing.setValue(2)
-        self.row_spacing.setSuffix(" mm")
-        self.row_spacing.valueChanged.connect(self.update_card_dimensions)
-        card_layout.addRow("Row Spacing:", self.row_spacing)
-        
-        # Column Spacing
-        self.column_spacing = QSpinBox()
-        self.column_spacing.setRange(1, 10)
-        self.column_spacing.setValue(1)
-        self.column_spacing.setSuffix(" mm")
-        self.column_spacing.valueChanged.connect(self.update_card_dimensions)
-        card_layout.addRow("Column Spacing:", self.column_spacing)
-        
-        # Hole Width
-        self.hole_width = QSpinBox()
-        self.hole_width.setRange(1, 5)
-        self.hole_width.setValue(1)
-        self.hole_width.setSuffix(" mm")
-        self.hole_width.valueChanged.connect(self.update_card_dimensions)
-        card_layout.addRow("Hole Width:", self.hole_width)
-        
-        # Hole Height
-        self.hole_height = QSpinBox()
-        self.hole_height.setRange(1, 10)
-        self.hole_height.setValue(3)
-        self.hole_height.setSuffix(" mm")
-        self.hole_height.valueChanged.connect(self.update_card_dimensions)
-        card_layout.addRow("Hole Height:", self.hole_height)
-        
-        card_group.setLayout(card_layout)
-        layout.addRow(card_group)
-        
-        # Add buttons
-        button_layout = QHBoxLayout()
-        save_button = RetroButton("Save")
-        cancel_button = RetroButton("Cancel")
-        
-        save_button.clicked.connect(self.accept)
-        cancel_button.clicked.connect(self.reject)
-        
-        button_layout.addWidget(save_button)
-        button_layout.addWidget(cancel_button)
-        layout.addRow(button_layout)
-    
-    def update_card_dimensions(self):
-        """Update the card dimensions based on current settings."""
-        if hasattr(self, 'parent') and self.parent():
-            self.parent().update_card_dimensions(self.get_card_settings())
-    
-    def get_settings(self) -> Dict[str, Any]:
-        """Get the current settings values."""
-        return {
-            'led_delay': self.led_delay.value(),
-            'message_delay': self.message_delay.value(),
-            'message_display_time': self.message_display_time.value(),
-            'random_delay': self.random_delay.isChecked(),
-            'show_splash': self.show_splash.isChecked(),
-            'auto_console': self.auto_console.isChecked(),
-            **self.get_card_settings()
-        }
-    
-    def get_card_settings(self) -> Dict[str, Any]:
-        """Get the current card dimension settings."""
-        return {
-            'scale_factor': self.scale_factor.value(),
-            'top_margin': self.top_margin.value(),
-            'side_margin': self.side_margin.value(),
-            'row_spacing': self.row_spacing.value(),
-            'column_spacing': self.column_spacing.value(),
-            'hole_width': self.hole_width.value(),
-            'hole_height': self.hole_height.value()
-        }
-
-    def _setup_openai_tab(self):
-        """Set up the OpenAI API tab."""
-        layout = QVBoxLayout()
-        self.openai_tab.setLayout(layout)
-        
-        # API Key Section
-        api_key_group = QGroupBox("API Key")
-        api_key_layout = QVBoxLayout()
-        api_key_group.setLayout(api_key_layout)
-        
-        # API Key input with layout
-        key_input_layout = QHBoxLayout()
-        
-        self.api_key_edit = QLineEdit()
-        self.api_key_edit.setEchoMode(QLineEdit.EchoMode.Password)
-        self.api_key_edit.setPlaceholderText("Enter your OpenAI API key")
-        key_input_layout.addWidget(self.api_key_edit)
-        
-        # Toggle visibility button
-        toggle_btn = RetroButton("👁")
-        toggle_btn.setMaximumWidth(30)
-        toggle_btn.clicked.connect(self.toggle_key_visibility)
-        key_input_layout.addWidget(toggle_btn)
-        
-        api_key_layout.addLayout(key_input_layout)
-        
-        # API key status label
-        self.api_key_status = QLabel("Status: Not verified")
-        api_key_layout.addWidget(self.api_key_status)
-        
-        # API Key action buttons
-        key_buttons_layout = QHBoxLayout()
-        
-        verify_btn = RetroButton("Verify Key")
-        verify_btn.clicked.connect(self.verify_api_key)
-        key_buttons_layout.addWidget(verify_btn)
-        
-        save_btn = RetroButton("Save Key")
-        save_btn.clicked.connect(self.save_api_key)
-        key_buttons_layout.addWidget(save_btn)
-        
-        api_key_layout.addLayout(key_buttons_layout)
-        
-        # Add the API key group to the main layout
-        layout.addWidget(api_key_group)
-        
-        # Add separator
-        separator1 = QFrame()
-        separator1.setFrameShape(QFrame.Shape.HLine)
-        separator1.setFrameShadow(QFrame.Shadow.Sunken)
-        layout.addWidget(separator1)
-        
-        # Model Selection Section
-        model_group = QGroupBox("Model Selection")
-        model_layout = QVBoxLayout()
-        model_group.setLayout(model_layout)
-        
-        # Model dropdown with refresh button
-        model_select_layout = QHBoxLayout()
-        
-        model_layout.addWidget(QLabel("Select OpenAI Model:"))
-        self.model_combo = QComboBox()
-        
-        # Add models
-        self.model_combo.addItems([
-            "gpt-4o",
-            "gpt-4-turbo",
-            "gpt-4",
-            "gpt-3.5-turbo",
-            "gpt-3.5-turbo-16k"
-        ])
-        self.model_combo.currentIndexChanged.connect(self.update_model_description)
-        model_select_layout.addWidget(self.model_combo)
-        
-        # Refresh models button
-        refresh_button = RetroButton("Refresh")
-        refresh_button.setFixedWidth(80)
-        refresh_button.clicked.connect(self.refresh_models)
-        model_select_layout.addWidget(refresh_button)
-        
-        model_layout.addLayout(model_select_layout)
-        
-        # Model description
-        self.model_description = QLabel("GPT 4o: OpenAI's most capable multimodal model")
-        self.model_description.setWordWrap(True)
-        model_layout.addWidget(self.model_description)
-        
-        # Temperature setting
-        model_layout.addWidget(QLabel("Temperature (randomness):"))
-        
-        temp_layout = QHBoxLayout()
-        self.temperature_slider = QSlider(Qt.Orientation.Horizontal)
-        self.temperature_slider.setRange(0, 100)
-        self.temperature_slider.setValue(70)
-        self.temperature_slider.setTickPosition(QSlider.TickPosition.TicksBelow)
-        self.temperature_slider.setTickInterval(10)
-        temp_layout.addWidget(self.temperature_slider)
-        
-        self.temperature_label = QLabel("0.7")
-        self.temperature_slider.valueChanged.connect(lambda v: self.temperature_label.setText(f"{v/100:.1f}"))
-        temp_layout.addWidget(self.temperature_label)
-        
-        model_layout.addLayout(temp_layout)
-        
-        model_layout.addWidget(QLabel("Higher values = more random outputs"))
-        
-        # Add model group to main layout
-        layout.addWidget(model_group)
-        
-        # Add separator
-        separator2 = QFrame()
-        separator2.setFrameShape(QFrame.Shape.HLine)
-        separator2.setFrameShadow(QFrame.Shadow.Sunken)
-        layout.addWidget(separator2)
-        
-        # Message Prompt Section
-        prompt_group = QGroupBox("Message Generation Prompt")
-        prompt_layout = QVBoxLayout()
-        prompt_group.setLayout(prompt_layout)
-        
-        # Add description
-        prompt_description = QLabel("Set the prompt that will be sent to OpenAI to generate messages. This defines what kind of messages will be created.")
-        prompt_description.setWordWrap(True)
-        prompt_layout.addWidget(prompt_description)
-        
-        # Add prompt text editor
-        self.prompt_text = QTextEdit()
-        self.prompt_text.setPlaceholderText("Enter the prompt that will be sent to OpenAI...")
-        self.prompt_text.setMinimumHeight(80)
-        self.prompt_text.setStyleSheet(f"""
-            background-color: {COLORS['console_bg'].name()};
-            color: {COLORS['console_text'].name()};
-            border: 1px solid {COLORS['hole_outline'].name()};
-            {get_font_css(size=11)}
-        """)
-        # Set default prompt
-        self.prompt_text.setText("Generate a short, interesting message for a punch card display (15-30 characters). The message should be creative, mysterious, or thought-provoking. No hashtags, quotes, or special formatting. Keep it uppercase and simple.")
-        prompt_layout.addWidget(self.prompt_text)
-        
-        # Add preset buttons
-        preset_label = QLabel("Preset Prompts:")
-        prompt_layout.addWidget(preset_label)
-        
-        preset_layout = QHBoxLayout()
-        
-        creative_btn = RetroButton("Creative")
-        creative_btn.clicked.connect(lambda: self.set_preset_prompt("creative"))
-        preset_layout.addWidget(creative_btn)
-        
-        mystery_btn = RetroButton("Mystery")
-        mystery_btn.clicked.connect(lambda: self.set_preset_prompt("mystery"))
-        preset_layout.addWidget(mystery_btn)
-        
-        tech_btn = RetroButton("Retro Tech")
-        tech_btn.clicked.connect(lambda: self.set_preset_prompt("tech"))
-        preset_layout.addWidget(tech_btn)
-        
-        thought_btn = RetroButton("Thought-provoking")
-        thought_btn.clicked.connect(lambda: self.set_preset_prompt("thought"))
-        preset_layout.addWidget(thought_btn)
-        
-        prompt_layout.addLayout(preset_layout)
-        
-        # Add prompt group to main layout
-        layout.addWidget(prompt_group)
-        
-        # Add separator
-        separator3 = QFrame()
-        separator3.setFrameShape(QFrame.Shape.HLine)
-        separator3.setFrameShadow(QFrame.Shadow.Sunken)
-        layout.addWidget(separator3)
-        
-        # Usage and Cost Tracking Section
-        usage_group = QGroupBox("Usage and Cost Tracking")
-        usage_layout = QVBoxLayout()
-        usage_group.setLayout(usage_layout)
-        
-        # Add usage display
-        self.usage_text = QTextEdit()
-        self.usage_text.setReadOnly(True)
-        self.usage_text.setMaximumHeight(150)
-        self.usage_text.setStyleSheet(f"""
-            background-color: {COLORS['console_bg'].name()};
-            color: {COLORS['console_text'].name()};
-            border: 1px solid {COLORS['hole_outline'].name()};
-            {get_font_css(size=11)}
-        """)
-        usage_layout.addWidget(self.usage_text)
-        
-        # Buttons for usage stats
-        usage_buttons = QHBoxLayout()
-        
-        update_usage_btn = RetroButton("Update Stats")
-        update_usage_btn.clicked.connect(self.update_usage_stats)
-        usage_buttons.addWidget(update_usage_btn)
-        
-        reset_usage_btn = RetroButton("Reset Stats")
-        reset_usage_btn.clicked.connect(self.reset_usage_stats)
-        usage_buttons.addWidget(reset_usage_btn)
-        
-        usage_layout.addLayout(usage_buttons)
-        
-        # Add usage group to main layout
-        layout.addWidget(usage_group)
-        
-        # Add separator
-        separator4 = QFrame()
-        separator4.setFrameShape(QFrame.Shape.HLine)
-        separator4.setFrameShadow(QFrame.Shadow.Sunken)
-        layout.addWidget(separator4)
-        
-        # Service status section
-        service_group = QGroupBox("OpenAI Service Status")
-        service_layout = QHBoxLayout()
-        service_group.setLayout(service_layout)
-        
-        self.service_status_label = QLabel("Status: Not checked")
-        service_layout.addWidget(self.service_status_label)
-        
-        check_status_btn = RetroButton("Check Status")
-        check_status_btn.clicked.connect(self.check_openai_service)
-        service_layout.addWidget(check_status_btn)
-        
-        layout.addWidget(service_group)
-
-    def toggle_key_visibility(self):
-        """Toggle visibility of the API key."""
-        if self.api_key_edit.echoMode() == QLineEdit.EchoMode.Password:
-            self.api_key_edit.setEchoMode(QLineEdit.EchoMode.Normal)
-        else:
-            self.api_key_edit.setEchoMode(QLineEdit.EchoMode.Password)
-
-    def update_model_description(self, index):
-        """Update the model description when selection changes."""
-        model = self.model_combo.currentText()
-        
-        descriptions = {
-            "gpt-3.5-turbo": "Fast and cost-effective for most tasks",
-            "gpt-4": "More capable than GPT-3.5 but slower and more expensive",
-            "gpt-4-turbo": "Improved version of GPT-4 with better performance",
-            "gpt-4o": "Most advanced model with visual capabilities",
-            "gpt-3.5-turbo-16k": "GPT-3.5 Turbo with extended context window"
-        }
-        
-        description = descriptions.get(model, "No description available")
-        self.model_description.setText(f"{model}: {description}")
-    
-    def refresh_models(self):
-        """Refresh the available models list."""
-        try:
-            # Try to get the models from the API if we have a key
-            api_key = self.api_key_edit.text().strip()
-            if api_key and len(api_key) > 20 and api_key != "●●●●●●●●●●●●●●●●●●●●●●●●●●●●":
-                # Import OpenAI
-                try:
-                    from openai import OpenAI
-                    
-                    # Create a temporary client
-                    temp_client = OpenAI(api_key=api_key)
-                    
-                    # Try to get models
-                    models = temp_client.models.list()
-                    
-                    # Extract model names that are appropriate for chat
-                    model_names = [
-                        model.id for model in models.data
-                        if model.id.startswith(("gpt-3", "gpt-4")) and not model.id.endswith("-vision")
-                    ]
-                    
-                    if model_names:
-                        # Remember the current selection
-                        current_model = self.model_combo.currentText()
-                        
-                        # Update the combo box
-                        self.model_combo.clear()
-                        self.model_combo.addItems(model_names)
-                        
-                        # Try to restore previous selection
-                        index = self.model_combo.findText(current_model)
-                        if index >= 0:
-                            self.model_combo.setCurrentIndex(index)
-                        
-                        self.model_description.setText("Models refreshed from API")
-                        return
-                    
-                except ImportError:
-                    self.model_description.setText("Error: OpenAI module not installed")
-                except Exception as e:
-                    self.model_description.setText(f"Error refreshing models: {str(e)[:60]}")
-            
-            # Fallback to default models if we can't get them from the API
-            self.model_combo.clear()
-            self.model_combo.addItems([
-                "gpt-4o",
-                "gpt-4-turbo",
-                "gpt-4",
-                "gpt-3.5-turbo",
-                "gpt-3.5-turbo-16k"
-            ])
-            self.model_description.setText("Using default model list (API key not set or error)")
-            
-        except Exception as e:
-            self.model_description.setText(f"Error: {str(e)[:60]}")
-
-    def verify_api_key(self):
-        """Check if the API key is valid."""
-        # Get API key from input
-        api_key = self.api_key_edit.text()
-        
-        # Check if we have text entered
-        if not api_key or len(api_key.strip()) < 10:
-            self.api_key_status.setText("Status: Invalid key (too short)")
-            self.api_key_status.setStyleSheet("color: #FF5555;")
-            return
-        
-        # Update UI
-        self.api_key_status.setText("Status: Verifying...")
-        self.api_key_status.setStyleSheet("color: #AAAAAA;")
-        
-        # Try to initialize a client to test the key
-        try:
-            # Import OpenAI
-            from openai import OpenAI, APIError
-            
-            # Create a temporary client
-            temp_client = OpenAI(api_key=api_key)
-            
-            # Try a lightweight API call to verify the key
-            try:
-                models = temp_client.models.list(limit=1)
-                
-                # Key is valid
-                self.api_key_status.setText(f"Status: Valid ✅")
-                self.api_key_status.setStyleSheet("color: #55AA55;")
-                
-            except APIError as e:
-                # API-specific errors (usually authentication or permissions)
-                self.api_key_status.setText(f"Status: Invalid key - {str(e)[:60]}")
-                self.api_key_status.setStyleSheet("color: #FF5555;")
-                
-        except ImportError:
-            self.api_key_status.setText("Status: OpenAI module not installed")
-            self.api_key_status.setStyleSheet("color: #FF5555;")
-        except Exception as e:
-            self.api_key_status.setText(f"Status: Error - {str(e)[:60]}")
-            self.api_key_status.setStyleSheet("color: #FF5555;")
-
-    def save_api_key(self):
-        """Update the API key in the configuration."""
-        api_key = self.api_key_edit.text()
-        
-        # Skip if key is just placeholder asterisks
-        if api_key == "●●●●●●●●●●●●●●●●●●●●●●●●●●●●":
-            QMessageBox.warning(
-                self, 
-                "API Key Update", 
-                "Please enter your actual API key, not the placeholder."
-            )
-            return
-        
-        if not api_key:
-            QMessageBox.warning(
-                self, 
-                "API Key Update", 
-                "API key cannot be empty."
-            )
-            return
-        
-        # Save the API key to settings
-        try:
-            import json
-            import os
-            
-            # Load existing settings
-            settings_path = "punch_card_settings.json"
-            settings = {}
-            
-            if os.path.exists(settings_path):
-                with open(settings_path, "r") as f:
-                    settings = json.load(f)
-            
-            # Update with new API key
-            settings["openai_api_key"] = api_key
-            
-            # Add model and temperature if they don't exist
-            settings["openai_model"] = self.model_combo.currentText()
-            settings["temperature"] = float(self.temperature_slider.value()) / 100.0
-            
-            # Save updated settings
-            with open(settings_path, "w") as f:
-                json.dump(settings, f, indent=4)
-            
-            QMessageBox.information(
-                self, 
-                "API Key Update", 
-                "✅ API key successfully saved to settings file."
-            )
-            
-            # Update API key status
-            self.verify_api_key()
-            
-        except Exception as e:
-            QMessageBox.critical(
-                self,
-                "API Key Update Error",
-                f"An error occurred while updating your API key: {str(e)}"
-            )
-
-    def check_openai_service(self):
-        """Check the OpenAI service status."""
-        self.service_status_label.setText("Status: Checking...")
-        
-        try:
-            import requests
-            
-            url = "https://status.openai.com/api/v2/status.json"
-            response = requests.get(url, timeout=5)
-            
-            if response.status_code == 200:
-                data = response.json()
-                status_indicator = data.get("status", {}).get("indicator", "unknown")
-                status_description = data.get("status", {}).get("description", "Unknown status")
-                
-                if status_indicator == "none":
-                    self.service_status_label.setText("Status: All systems operational")
-                    self.service_status_label.setStyleSheet("color: #55AA55;")
-                else:
-                    self.service_status_label.setText(f"Status: {status_description}")
-                    
-                    # Set color based on status
-                    if status_indicator == "minor":
-                        self.service_status_label.setStyleSheet("color: #FFAA55;")
-                    elif status_indicator == "major" or status_indicator == "critical":
-                        self.service_status_label.setStyleSheet("color: #FF5555;")
-                    else:
-                        self.service_status_label.setStyleSheet("color: #AAAAAA;")
-            else:
-                self.service_status_label.setText(f"Status: Error (HTTP {response.status_code})")
-                self.service_status_label.setStyleSheet("color: #FF5555;")
-                
-        except Exception as e:
-            self.service_status_label.setText(f"Status: Error - {str(e)[:60]}")
-            self.service_status_label.setStyleSheet("color: #FF5555;")
-
-    def update_usage_stats(self):
-        """Update the OpenAI usage statistics display."""
-        import json
-        import os
-        
-        # Default display if no stats available
-        usage_text = "No OpenAI usage data available."
-        
-        try:
-            # Load settings file to get usage data
-            settings_path = "punch_card_settings.json"
-            
-            if os.path.exists(settings_path):
-                with open(settings_path, "r") as f:
-                    settings = json.load(f)
-                
-                # Check if we have OpenAI usage data
-                if "openai_usage" in settings:
-                    usage = settings["openai_usage"]
-                    
-                    # Format the usage statistics
-                    usage_text = "=== OpenAI API Usage ===\n"
-                    usage_text += f"Total API calls: {usage.get('total_calls', 0)}\n"
-                    usage_text += f"Total tokens: {usage.get('total_tokens', 0)}\n"
-                    usage_text += f"Prompt tokens: {usage.get('prompt_tokens', 0)}\n"
-                    usage_text += f"Completion tokens: {usage.get('completion_tokens', 0)}\n"
-                    usage_text += f"Estimated cost: ${usage.get('estimated_cost', 0):.4f}\n"
-                    
-                    # Add last updated timestamp if available
-                    if "last_updated" in usage:
-                        usage_text += f"\nLast updated: {usage.get('last_updated', 'Never')}"
-            
-            # Update the usage text display
-            self.usage_text.setText(usage_text)
-            
-        except Exception as e:
-            self.usage_text.setText(f"Error loading usage stats: {str(e)}")
-
-    def reset_usage_stats(self):
-        """Reset the OpenAI usage statistics."""
-        import json
-        import os
-        # Confirm with user
-        confirm = QMessageBox.question(
-            self,
-            "Reset Usage Statistics",
-            "Are you sure you want to reset all OpenAI usage statistics?",
-            QMessageBox.StandardButton.Yes | QMessageBox.StandardButton.No
-        )
-        
-        if confirm == QMessageBox.StandardButton.Yes:
-            try:
-                # Load settings file
-                settings_path = "punch_card_settings.json"
-                settings = {}
-                
-                if os.path.exists(settings_path):
-                    with open(settings_path, "r") as f:
-                        settings = json.load(f)
-                
-                # Reset OpenAI usage stats
-                settings["openai_usage"] = {
-                    "total_calls": 0,
-                    "total_tokens": 0,
-                    "prompt_tokens": 0,
-                    "completion_tokens": 0,
-                    "estimated_cost": 0.0,
-                    "last_updated": datetime.datetime.now().strftime("%Y-%m-%d %H:%M:%S"),
-                    "history": []
-                }
-                
-                # Save updated settings
-                with open(settings_path, "w") as f:
-                    json.dump(settings, f, indent=4)
-                
-                # Update the display
-                self.update_usage_stats()
-                
-                QMessageBox.information(
-                    self,
-                    "Usage Statistics Reset",
-                    "OpenAI usage statistics have been reset."
-                )
-                
-            except Exception as e:
-                QMessageBox.critical(
-                    self,
-                    "Reset Error",
-                    f"An error occurred while resetting usage statistics: {str(e)}"
-                )
-
-    def _setup_stats_tab(self):
-        """Set up the statistics tab."""
-        layout = QVBoxLayout()
-        self.stats_tab.setLayout(layout)
-        
-        # Message Statistics Section
-        stats_group = QGroupBox("Message Statistics")
-        stats_layout = QVBoxLayout()
-        stats_group.setLayout(stats_layout)
-        
-        # Add stats display
-        self.stats_text = QTextEdit()
-        self.stats_text.setReadOnly(True)
-        self.stats_text.setMinimumHeight(150)
-        self.stats_text.setStyleSheet(f"""
-            background-color: {COLORS['console_bg'].name()};
-            color: {COLORS['console_text'].name()};
-            border: 1px solid {COLORS['hole_outline'].name()};
-            {get_font_css(size=11)}
-        """)
-        stats_layout.addWidget(self.stats_text)
-        
-        # Reset stats button
-        reset_stats_btn = RetroButton("Reset Statistics")
-        reset_stats_btn.clicked.connect(self.reset_message_stats)
-        stats_layout.addWidget(reset_stats_btn)
-        
-        # Add stats group to main layout
-        layout.addWidget(stats_group)
-        
-        # Add separator
-        separator = QFrame()
-        separator.setFrameShape(QFrame.Shape.HLine)
-        separator.setFrameShadow(QFrame.Shadow.Sunken)
-        layout.addWidget(separator)
-        
-        # Service Status Section
-        service_group = QGroupBox("Service Status")
-        service_layout = QVBoxLayout()
-        service_group.setLayout(service_layout)
-        
-        # Add service status display
-        self.service_status_text = QTextEdit()
-        self.service_status_text.setReadOnly(True)
-        self.service_status_text.setMinimumHeight(150)
-        self.service_status_text.setStyleSheet(f"""
-            background-color: {COLORS['console_bg'].name()};
-            color: {COLORS['console_text'].name()};
-            border: 1px solid {COLORS['hole_outline'].name()};
-            {get_font_css(size=11)}
-        """)
-        service_layout.addWidget(self.service_status_text)
-        
-        # Refresh status button
-        refresh_status_btn = RetroButton("Refresh Service Status")
-        refresh_status_btn.clicked.connect(self.refresh_service_status)
-        service_layout.addWidget(refresh_status_btn)
-        
-        # Add service group to main layout
-        layout.addWidget(service_group)
-        
-        # Update the statistics display
-        self.update_stats_display()
-
-    def update_stats_display(self):
-        """Update the statistics display with current stats."""
-        # Update message statistics
-        self.stats_text.setText(self.get_stats_text())
-        
-        # Update service status
-        self.service_status_text.setText(self.get_service_status_text())
-        
-        # Update OpenAI usage stats
-        self.update_usage_stats()
-
-    def get_stats_text(self):
-        """Format and return statistics as text."""
-        global message_stats
-        if 'message_stats' not in globals():
-            self._initialize_message_stats()
-            
-        ms = message_stats
-        text = "=== Message Counts ===\n"
-        text += f"Total messages: {ms.get('total', 0)}\n"
-        text += f"Local messages: {ms.get('local', 0)}\n"
-        text += f"OpenAI messages: {ms.get('openai', 0)}\n"
-        text += f"Database messages: {ms.get('database', 0)}\n"
-        text += f"System messages: {ms.get('system', 0)}\n\n"
-        
-        text += f"Last updated: {ms.get('last_updated', 'Never')}\n"
-        
-        if ms.get('last_message') and ms.get('last_source'):
-            text += f"Last message: '{ms.get('last_message', '')}'\n"
-            text += f"Source: {ms.get('last_source', '')}\n"
-        
-        return text
-
-    def get_service_status_text(self):
-        """Get formatted text of service statuses."""
-        global service_status
-        if 'service_status' not in globals():
-            self._initialize_message_stats()
-            
-        openai_status = service_status.get("openai", {})
-        flyio_status = service_status.get("flyio", {})
-        
-        text = "=== Service Status ===\n"
-        text += f"OpenAI: {openai_status.get('status', 'Unknown')} - {openai_status.get('message', 'No message')}\n"
-        text += f"Last checked: {openai_status.get('last_checked', 'Never')}\n\n"
-        
-        text += f"Fly.io: {flyio_status.get('status', 'Unknown')} - {flyio_status.get('message', 'No message')}\n"
-        text += f"Last checked: {flyio_status.get('last_checked', 'Never')}\n"
-        
-        return text
-
-    def reset_message_stats(self):
-        """Reset the message statistics."""
-        global message_stats
-        
-        # Confirm with user
-        confirm = QMessageBox.question(
-            self,
-            "Reset Statistics",
-            "Are you sure you want to reset all message statistics?\nThis cannot be undone.",
-            QMessageBox.StandardButton.Yes | QMessageBox.StandardButton.No
-        )
-        
-        if confirm == QMessageBox.StandardButton.Yes:
-            # Reset stats
-            message_stats = {
-                "total": 0,
-                "local": 0,
-                "openai": 0,
-                "database": 0,
-                "system": 0,
-                "last_updated": datetime.datetime.now().strftime("%Y-%m-%d %H:%M:%S"),
-                "last_message": "",
-                "last_source": ""
-            }
-            
-            # Update display
-            self.update_stats_display()
-            
-            QMessageBox.information(
-                self,
-                "Statistics Reset",
-                "Message statistics have been reset."
-            )
-
-    def refresh_service_status(self):
-        """Refresh the service status display."""
-        global service_status
-        
-        # Update the status
-        self.check_openai_status()
-        self.check_flyio_status()
-        
-        # Update the display
-        self.service_status_text.setText(self.get_service_status_text())
-        
-        QMessageBox.information(
-            self,
-            "Service Status",
-            "Service status has been refreshed."
-        )
-
-    def check_openai_status(self):
-        """Check OpenAI API status and update global status tracking."""
-        global service_status
-        
-        import requests
-        url = "https://status.openai.com/api/v2/status.json"
-        service_status["openai"]["last_checked"] = datetime.datetime.now().strftime("%Y-%m-%d %H:%M:%S")
-        
-        try:
-            # Try to make a simple API request
-            response = requests.get(url, timeout=5)
-            response.raise_for_status()
-            
-            data = response.json()
-            status_indicator = data.get("status", {}).get("indicator", "unknown")
-            status_description = data.get("status", {}).get("description", "Unknown status")
-            
-            if status_indicator == "none":
-                service_status["openai"]["status"] = "operational"
-                service_status["openai"]["message"] = "All systems operational"
-            else:
-                service_status["openai"]["status"] = status_indicator
-                service_status["openai"]["message"] = status_description
-                
-            return True
-        except Exception as e:
-            service_status["openai"]["status"] = "error"
-            service_status["openai"]["message"] = f"Error checking status: {str(e)[:50]}"
-            return False
-
-    def check_flyio_status(self):
-        """Check fly.io status and update global status tracking."""
-        global service_status
-        
-        import requests
-        url = "https://status.fly.io/api/v2/status.json"
-        service_status["flyio"]["last_checked"] = datetime.datetime.now().strftime("%Y-%m-%d %H:%M:%S")
-        
-        try:
-            # Try to make a simple API request
-            response = requests.get(url, timeout=5)
-            response.raise_for_status()
-            
-            data = response.json()
-            status_indicator = data.get("status", {}).get("indicator", "unknown")
-            status_description = data.get("status", {}).get("description", "Unknown status")
-            
-            service_status["flyio"]["status"] = status_indicator
-            service_status["flyio"]["message"] = status_description
-                
-            return True
-        except Exception as e:
-            service_status["flyio"]["status"] = "error"
-            service_status["flyio"]["message"] = f"Error checking status: {str(e)[:50]}"
-            return False
-
-    def _load_settings(self):
-        """Load existing settings into the dialog."""
-        import json
-        import os
-        
-        settings_path = "punch_card_settings.json"
-        
-        if os.path.exists(settings_path):
-            try:
-                with open(settings_path, "r") as f:
-                    settings = json.load(f)
-                
-                # Load display settings
-                self.led_delay.setValue(settings.get("led_delay", 100))
-                self.interval_spin.setValue(settings.get("interval", 5))
-                self.display_time_spin.setValue(settings.get("message_display_time", 3))
-                self.delay_factor_spin.setValue(settings.get("delay_factor", 1.0))
-                self.random_delay.setChecked(settings.get("random_delay", True))
-                self.show_splash.setChecked(settings.get("show_splash", True))
-                self.auto_console.setChecked(settings.get("auto_console", True))
-                
-                # Load dimension settings
-                self.width_spin.setValue(settings.get("card_width", 300))
-                self.height_spin.setValue(settings.get("card_height", 200))
-                
-                # Load card settings if available
-                if "scale_factor" in settings:
-                    self.scale_factor.setValue(settings.get("scale_factor", 3))
-                if "top_margin" in settings:
-                    self.top_margin.setValue(settings.get("top_margin", 4))
-                if "side_margin" in settings:
-                    self.side_margin.setValue(settings.get("side_margin", 5))
-                if "row_spacing" in settings:
-                    self.row_spacing.setValue(settings.get("row_spacing", 2))
-                if "column_spacing" in settings:
-                    self.column_spacing.setValue(settings.get("column_spacing", 1))
-                if "hole_width" in settings:
-                    self.hole_width.setValue(settings.get("hole_width", 1))
-                if "hole_height" in settings:
-                    self.hole_height.setValue(settings.get("hole_height", 3))
-                
-                # Load OpenAI settings
-                if "openai_api_key" in settings:
-                    self.api_key_edit.setText("●●●●●●●●●●●●●●●●●●●●●●●●●●●●")
-                
-                # Set model if it exists
-                if "openai_model" in settings:
-                    index = self.model_combo.findText(settings["openai_model"])
-                    if index >= 0:
-                        self.model_combo.setCurrentIndex(index)
-                
-                # Set temperature if it exists
-                if "temperature" in settings:
-                    temp_value = int(settings["temperature"] * 100)
-                    self.temperature_slider.setValue(temp_value)
-                    
-                # Set prompt if it exists
-                if "openai_prompt" in settings:
-                    self.prompt_text.setText(settings["openai_prompt"])
-                
-            except Exception as e:
-                print(f"Error loading settings: {e}")
-
-    def accept(self):
-        """Save settings and close the dialog."""
-        self.save_settings()
-        super().accept()
-
-    def save_settings(self):
-        """Save settings to a file."""
-        import json
-        import os
-        # Get settings from form
-        settings = {
-            # Display settings
-            "led_delay": self.led_delay.value(),
-            "interval": self.interval_spin.value(),
-            "message_display_time": self.display_time_spin.value(),
-            "delay_factor": self.delay_factor_spin.value(),
-            "random_delay": self.random_delay.isChecked(),
-            "show_splash": self.show_splash.isChecked(),
-            "auto_console": self.auto_console.isChecked(),
-            
-            # Card dimensions
-            "card_width": self.width_spin.value(),
-            "card_height": self.height_spin.value(),
-            
-            # Card detailed settings
-            "scale_factor": self.scale_factor.value(),
-            "top_margin": self.top_margin.value(),
-            "side_margin": self.side_margin.value(),
-            "row_spacing": self.row_spacing.value(),
-            "column_spacing": self.column_spacing.value(),
-            "hole_width": self.hole_width.value(),
-            "hole_height": self.hole_height.value(),
-            
-            # OpenAI settings (don't overwrite API key if placeholder)
-            "openai_model": self.model_combo.currentText(),
-            "temperature": float(self.temperature_slider.value()) / 100.0,
-            "openai_prompt": self.prompt_text.toPlainText()
-        }
-        
-        # API key - only save if it's not the placeholder
-        api_key = self.api_key_edit.text()
-        if api_key and api_key != "●●●●●●●●●●●●●●●●●●●●●●●●●●●●":
-            settings["openai_api_key"] = api_key
-        
-        # Load existing settings to preserve other values
-        settings_path = "punch_card_settings.json"
-        existing_settings = {}
-        
-        if os.path.exists(settings_path):
-            try:
-                with open(settings_path, "r") as f:
-                    existing_settings = json.load(f)
-            except json.JSONDecodeError:
-                print("Warning: Could not parse settings file. Creating new file.")
-        
-        # Merge with existing settings
-        existing_settings.update(settings)
-        
-        # Initialize OpenAI usage section if it doesn't exist
-        if "openai_usage" not in existing_settings:
-            existing_settings["openai_usage"] = {
-                "total_calls": 0,
-                "total_tokens": 0,
-                "prompt_tokens": 0,
-                "completion_tokens": 0,
-                "estimated_cost": 0.0,
-                "last_updated": datetime.datetime.now().strftime("%Y-%m-%d %H:%M:%S"),
-                "history": []
-            }
-        
-        # Save settings
-        with open(settings_path, "w") as f:
-            json.dump(existing_settings, f, indent=4)
-
-    def _setup_card_tab(self):
-        """Set up the card dimensions tab."""
-        self.card_tab = QWidget()
-        card_layout = QVBoxLayout(self.card_tab)
-        
-        # Create form for card dimensions
-        card_form = QFormLayout()
-        card_form.setSpacing(10)
-        
-        # Card width input
-        self.card_width_input = QSpinBox()
-        self.card_width_input.setRange(10, 200)
-        self.card_width_input.setValue(80)
-        self.card_width_input.setFixedWidth(100)
-        card_form.addRow("Card Width:", self.card_width_input)
-        
-        # Card height input
-        self.card_height_input = QSpinBox()
-        self.card_height_input.setRange(5, 50)
-        self.card_height_input.setValue(12)
-        self.card_height_input.setFixedWidth(100)
-        card_form.addRow("Card Height:", self.card_height_input)
-        
-        # Add explanation
-        card_explanation = QLabel(
-            "Card dimensions determine how many columns and rows are displayed in the punch card."
-            "\nChanges will take effect after restarting the application."
-        )
-        card_explanation.setStyleSheet("color: gray; font-style: italic;")
-        card_explanation.setWordWrap(True)
-        
-        # Add form and explanation to layout
-        card_layout.addLayout(card_form)
-        card_layout.addWidget(card_explanation)
-        card_layout.addStretch(1)
-        
-        # Update values from settings
-        self.update_card_dimensions()
-
-    def set_preset_prompt(self, preset_type: str):
-        """Set the prompt text based on predefined presets."""
-        presets = {
-            "creative": "Generate a short, creative message for a punch card display (15-30 characters). Make it artistic, imaginative, and unique. Focus on creativity and originality.",
-            
-            "mystery": "Generate a short, mysterious message for a punch card display (15-30 characters). Make it enigmatic, cryptic, and intriguing - like a clue to an unsolved mystery.",
-            
-            "tech": "Generate a short, retro computing message for a punch card display (15-30 characters). Reference vintage computers, programming, or tech concepts from the punch card era.",
-            
-            "thought": "Generate a short, philosophical message for a punch card display (15-30 characters). Make it thought-provoking, insightful, and contemplative. Focus on deep questions or realizations."
-        }
-        
-        if preset_type in presets:
-            self.prompt_text.setText(presets[preset_type])
-        else:
-            # Default prompt
-            self.prompt_text.setText("Generate a short, interesting message for a punch card display (15-30 characters). The message should be creative, mysterious, or thought-provoking. No hashtags, quotes, or special formatting. Keep it uppercase and simple.")
-
-class MessageGenerator:
-    """Generates messages for display using OpenAI integration when available."""
-    def __init__(self):
-        # Fallback messages when API is not available
-        self.messages = [
-            "HELLO WORLD",
-            "WELCOME TO THE PUNCH CARD DISPLAY",
-            "IBM PUNCH CARD SYSTEM",
-            "DO NOT FOLD SPINDLE OR MUTILATE",
-            "COMPUTING THE FUTURE",
-            "BINARY DREAMS",
-            "PAPER TAPES AND PUNCH CARDS",
-            "FROM MECHANICAL TO DIGITAL",
-            "HISTORY IN HOLES",
-            "DATA PUNCHED IN TIME"
-        ]
-        
-        # Initialize API manager reference (will be set later)
-        self.api_manager = None
-        self.console_logger = None
-        self.use_api = True
-        self.api_status = "Not initialized"
-        
-        # Get the message bus
-        try:
-            from src.utils.message_bus import get_message_bus, EVENT_API_STATUS_CHANGED
-            self.message_bus = get_message_bus()
-        except ImportError:
-            self.message_bus = None
-            
-        self.init_api_manager()
-    
-    def init_api_manager(self):
-        """Initialize the API manager reference."""
-        try:
-            from src.api.api_manager import APIManager
-            self.api_manager = APIManager()
-            self.log(f"API manager initialized", "INFO")
-            
-            # Test API connection
-            success, status, _ = self.api_manager.check_api_connection()
-            self.api_status = status
-            self.use_api = success
-            
-            if success:
-                self.log(f"API connection successful: {status}", "SUCCESS")
-                # Publish API status change event
-                if self.message_bus:
-                    self.message_bus.publish(EVENT_API_STATUS_CHANGED, {"status": "connected", "message": status})
-            else:
-                self.log(f"API connection failed: {status}. Using fallback messages.", "WARNING")
-                self.use_api = False
-                # Publish API status change event
-                if self.message_bus:
-                    self.message_bus.publish(EVENT_API_STATUS_CHANGED, {"status": "error", "message": status})
-                
-        except Exception as e:
-            self.api_status = f"Error: {str(e)}"
-            self.log(f"Failed to initialize API manager: {str(e)}. Using fallback messages.", "ERROR")
-            self.use_api = False
-            # Publish API status change event
-            if self.message_bus:
-                self.message_bus.publish(EVENT_API_STATUS_CHANGED, {"status": "error", "message": str(e)})
-    
-    def log(self, message, level="INFO"):
-        """Log a message if console logger is available."""
-        if self.console_logger:
-            self.console_logger.log(message, level)
-        else:
-            print(f"[{level}] {message}")
-    
-    def set_console_logger(self, logger):
-        """Set a reference to the console logger."""
-        self.console_logger = logger
-    
-    def get_prompt_from_settings(self):
-        """Get the message generation prompt from settings."""
-        try:
-            import json
-            import os
-            
-            settings_path = "punch_card_settings.json"
-            
-            if os.path.exists(settings_path):
-                with open(settings_path, "r") as f:
-                    settings = json.load(f)
-                
-                if "openai_prompt" in settings and settings["openai_prompt"]:
-                    return settings["openai_prompt"]
-            
-            # If no settings file or no prompt in settings, return default prompt
-            return "Generate a short, interesting message for a punch card display (15-30 characters). The message should be creative, mysterious, or thought-provoking. No hashtags, quotes, or special formatting. Keep it uppercase and simple."
-            
-        except Exception as e:
-            self.log(f"Error loading prompt from settings: {str(e)}", "ERROR")
-            # Return default prompt on error
-            return "Generate a short, interesting message for a punch card display (15-30 characters). The message should be creative, mysterious, or thought-provoking. No hashtags, quotes, or special formatting. Keep it uppercase and simple."
-    
-    def generate_message(self) -> str:
-        """Generate a message using OpenAI API or fallback to predefined messages."""
-        if not self.use_api or not self.api_manager:
-            # Log fallback message generation
-            self.log(f"Using fallback message (API status: {self.api_status})", "INFO")
-            message = random.choice(self.messages)
-            
-            # Publish the generated message to the message bus
-            try:
-                from src.utils.message_bus import get_message_bus, EVENT_NEW_MESSAGE
-                message_bus = get_message_bus()
-                message_bus.publish(EVENT_NEW_MESSAGE, {"message": message, "source": "Local"})
-                self.log(f"Published local message to bus: {message}", "INFO")
-            except Exception as e:
-                self.log(f"Error publishing message to bus: {str(e)}", "ERROR")
-                
-            return message
-            
-        try:
-            # Use API to generate message with prompt from settings
-            prompt = self.get_prompt_from_settings()
-            
-            # Log API request with prompt info
-            self.log(f"Requesting message from OpenAI API with custom prompt", "INFO")
-            self.log(f"Prompt: {prompt[:50]}..." if len(prompt) > 50 else f"Prompt: {prompt}", "DEBUG")
-            
-            # Call OpenAI API via the manager
-            success, message = self.api_manager.generate_message(prompt)
-            
-            if success:
-                # Log raw API response
-                self.log(f"Raw API response: {message}", "DEBUG")
-                
-                # Clean up message: remove quotes, limit length, convert to uppercase
-                message = message.strip()
-                if message.startswith('"') and message.endswith('"'):
-                    message = message[1:-1]
-                    
-                # Ensure message isn't too long (80 chars max for punch card)
-                if len(message) > 80:
-                    self.log(f"Message too long ({len(message)} chars), truncating", "WARNING")
-                    message = message[:77] + "..."
-                    
-                # Convert to uppercase
-                message = message.upper()
-                
-                self.log(f"Generated message via API: {message}", "SUCCESS")
-                
-                # Publish the generated message to the message bus
-                try:
-                    from src.utils.message_bus import get_message_bus, EVENT_NEW_MESSAGE
-                    message_bus = get_message_bus()
-                    message_bus.publish(EVENT_NEW_MESSAGE, {"message": message, "source": "AI"})
-                    self.log(f"Published API message to bus: {message}", "INFO")
-                except Exception as e:
-                    self.log(f"Error publishing message to bus: {str(e)}", "ERROR")
-                
-                return message
-            else:
-                self.log(f"API message generation failed: {message}", "ERROR")
-                self.api_status = f"Failed: {message}"
-                
-                # Fallback to predefined message
-                message = random.choice(self.messages)
-                
-                # Publish fallback message to the message bus
-                try:
-                    from src.utils.message_bus import get_message_bus, EVENT_NEW_MESSAGE
-                    message_bus = get_message_bus()
-                    message_bus.publish(EVENT_NEW_MESSAGE, {"message": message, "source": "Fallback"})
-                    self.log(f"Published fallback message to bus: {message}", "INFO")
-                except Exception as e:
-                    self.log(f"Error publishing message to bus: {str(e)}", "ERROR")
-                
-                return message
-                
-        except Exception as e:
-            self.log(f"Error generating message with API: {str(e)}", "ERROR")
-            import traceback
-            self.log(f"Traceback: {traceback.format_exc()}", "ERROR")
-            self.api_status = f"Error: {str(e)}"
-            
-            # Fallback to predefined message
-            message = random.choice(self.messages)
-            
-            # Publish fallback message to the message bus
-            try:
-                from src.utils.message_bus import get_message_bus, EVENT_NEW_MESSAGE
-                message_bus = get_message_bus()
-                message_bus.publish(EVENT_NEW_MESSAGE, {"message": message, "source": "Error"})
-                self.log(f"Published error fallback message to bus: {message}", "INFO")
-            except Exception as e:
-                self.log(f"Error publishing message to bus: {str(e)}", "ERROR")
-            
-            return message
-
-class HardwareDetector:
-    """Detects and monitors hardware components like Raspberry Pi and LED controller."""
-    
-    def __init__(self, console_logger=None):
-        self.console_logger = console_logger
-        self.raspberry_pi_status = "Detecting..."
-        self.led_controller_status = "Detecting..."
-        self.is_hardware_ready = False
-        self.using_virtual_mode = False
-        self.raspberry_pi_ip = "192.168.1.10"  # Default IP - can be configured
-        self.raspberry_pi_port = 5555          # Default port - can be configured
-        self.detection_complete = False
-        
-    def log(self, message, level="INFO"):
-        """Log a message if console logger is available."""
-        if self.console_logger:
-            self.console_logger.log(message, level)
-        else:
-            print(f"[{level}] {message}")
-    
-    def detect_hardware(self):
-        """Start hardware detection in a background thread."""
-        self.log("Starting hardware detection process", "INFO")
-        threading.Thread(target=self._run_detection, daemon=True).start()
-    
-    def _run_detection(self):
-        """Run the detection process for Raspberry Pi and LED controller."""
-        # Check for Raspberry Pi connection
-        self.raspberry_pi_status = "Detecting..."
-        self.log(f"Attempting to connect to Raspberry Pi at {self.raspberry_pi_ip}:{self.raspberry_pi_port}", "INFO")
-        
-        try:
-            # Try to establish a socket connection to the Pi
-            s = socket.socket(socket.AF_INET, socket.SOCK_STREAM)
-            s.settimeout(3)  # 3 second timeout
-            s.connect((self.raspberry_pi_ip, self.raspberry_pi_port))
-            
-            # If connection successful, check LED controller
-            self.raspberry_pi_status = "Connected"
-            self.log("Successfully connected to Raspberry Pi", "SUCCESS")
-            
-            # Send a command to query LED controller status
-            s.sendall(b"CHECK_LED_CONTROLLER")
-            response = s.recv(1024).decode('utf-8')
-            
-            if "READY" in response:
-                self.led_controller_status = "Ready"
-                self.log("LED controller is ready", "SUCCESS")
-                self.is_hardware_ready = True
-            else:
-                self.led_controller_status = "Error: " + response
-                self.log(f"LED controller error: {response}", "ERROR")
-            
-            s.close()
-            
-        except (socket.timeout, socket.error) as e:
-            self.raspberry_pi_status = "Not Found"
-            self.led_controller_status = "Not Available"
-            self.log(f"Failed to connect to Raspberry Pi: {str(e)}", "ERROR")
-            self.log("Will use virtual mode for testing", "WARNING")
-            self.using_virtual_mode = True
-        
-        # Mark detection as complete
-        self.detection_complete = True
-        self.log("Hardware detection complete", "INFO")
-    
-    def enable_virtual_mode(self):
-        """Explicitly enable virtual mode for testing."""
-        self.log("Virtual mode enabled for testing", "WARNING")
-        self.raspberry_pi_status = "Virtual Mode"
-        self.led_controller_status = "Virtual Mode"
-        self.using_virtual_mode = True
-        self.is_hardware_ready = True
-        self.detection_complete = True
-
-class APIConsoleWindow(QDialog):
-    """Console window specifically for API activity, requests, and error logging."""
-    def __init__(self, parent=None):
-        super().__init__(parent)
-        self.setWindowTitle("API Console")
-        self.setMinimumSize(600, 400)
-        
-        # Set dark theme with accent color for API
-        self.setStyleSheet(f"""
-            QDialog {{
-                background-color: {COLORS['console_bg'].name()};
-                color: {COLORS['console_text'].name()};
-            }}
-            QTextEdit {{
-                background-color: {COLORS['console_bg'].name()};
-                color: {COLORS['console_text'].name()};
-                {get_font_css(size=12)}
-            }}
-        """)
-        
-        layout = QVBoxLayout(self)
-        
-        # Add header with status
-        status_layout = QHBoxLayout()
-        
-        self.status_label = QLabel("API Status: Unknown")
-        self.status_label.setStyleSheet(f"""
-            QLabel {{
-                color: {COLORS['text'].name()};
-                {get_font_css(bold=True, size=12)}
-            }}
-        """)
-        status_layout.addWidget(self.status_label)
-        
-        self.endpoint_label = QLabel("")
-        self.endpoint_label.setStyleSheet(f"""
-            QLabel {{
-                color: {COLORS['text'].name()};
-                {get_font_css(size=11)}
-            }}
-        """)
-        status_layout.addWidget(self.endpoint_label, 1)
-        
-        layout.addLayout(status_layout)
-        
-        # Create console text area
-        self.console = QTextEdit()
-        self.console.setReadOnly(True)
-        layout.addWidget(self.console)
-        
-        # Add filter options
-        filter_layout = QHBoxLayout()
-        
-        self.show_requests = QCheckBox("Requests")
-        self.show_requests.setChecked(True)
-        self.show_requests.setStyleSheet(f"color: {COLORS['text'].name()}")
-        
-        self.show_responses = QCheckBox("Responses")
-        self.show_responses.setChecked(True)
-        self.show_responses.setStyleSheet(f"color: {COLORS['text'].name()}")
-        
-        self.show_errors = QCheckBox("Errors")
-        self.show_errors.setChecked(True)
-        self.show_errors.setStyleSheet(f"color: {COLORS['text'].name()}")
-        
-        self.show_status = QCheckBox("Status Changes")
-        self.show_status.setChecked(True)
-        self.show_status.setStyleSheet(f"color: {COLORS['text'].name()}")
-        
-        filter_layout.addWidget(QLabel("Show:"))
-        filter_layout.addWidget(self.show_requests)
-        filter_layout.addWidget(self.show_responses) 
-        filter_layout.addWidget(self.show_errors)
-        filter_layout.addWidget(self.show_status)
-        filter_layout.addStretch(1)
-        
-        layout.addLayout(filter_layout)
-        
-        # Add buttons layout
-        button_layout = QHBoxLayout()
-        
-        # Add save button
-        save_button = RetroButton("Save Log")
-        save_button.clicked.connect(self.save_log)
-        button_layout.addWidget(save_button)
-        
-        # Add clear button
-        clear_button = RetroButton("Clear")
-        clear_button.clicked.connect(self.clear_log)
-        button_layout.addWidget(clear_button)
-        
-        # Add test API button
-        test_button = RetroButton("Test API")
-        test_button.clicked.connect(self.test_api_connection)
-        button_layout.addWidget(test_button)
-        
-        # Add close button
-        close_button = RetroButton("Close")
-        close_button.clicked.connect(self.close)
-        button_layout.addWidget(close_button)
-        
-        layout.addLayout(button_layout)
-        
-        # Initialize with endpoint info
-        self.set_endpoint("https://punch-card-api-v3.fly.dev")
-    
-    def set_endpoint(self, endpoint):
-        """Set the API endpoint information."""
-        self.endpoint_label.setText(f"Endpoint: {endpoint}")
-        self.api_endpoint = endpoint
-    
-    def update_status(self, status):
-        """Update the API status display."""
-        self.status_label.setText(f"API Status: {status}")
-        
-        # Set color based on status
-        color = COLORS['text'].name()
-        if status == "Connected":
-            color = COLORS['success'].name()
-        elif status == "Fallback Mode":
-            color = COLORS['warning'].name()
-        elif status in ["Error", "Unavailable", "No API Key", "Timeout"]:
-            color = COLORS['error'].name()
-            
-        self.status_label.setStyleSheet(f"""
-            QLabel {{
-                color: {color};
-                {get_font_css(bold=True, size=12)}
-            }}
-        """)
-        
-        # Log status change if filter enabled
-        if self.show_status.isChecked():
-            self.log(f"API Status changed to: {status}", "STATUS")
-    
-    def log(self, message, level="INFO"):
-        """Add a message to the console with timestamp and level."""
-        # Apply filtering based on level and checkbox settings
-        if (level == "REQUEST" and not self.show_requests.isChecked() or
-            level == "RESPONSE" and not self.show_responses.isChecked() or
-            level == "ERROR" and not self.show_errors.isChecked() or
-            level == "STATUS" and not self.show_status.isChecked()):
-            return
-            
-        timestamp = datetime.datetime.now().strftime("%H:%M:%S")
-        level_color = {
-            "INFO": "white",
-            "REQUEST": "cyan",
-            "RESPONSE": "lightgreen",
-            "ERROR": "red",
-            "STATUS": "yellow"
-        }.get(level, "white")
-        
-        self.console.append(f'<span style="color: gray">[{timestamp}]</span> '
-                          f'<span style="color: {level_color}">[{level}]</span> '
-                          f'<span style="color: white">{message}</span>')
-        self.console.verticalScrollBar().setValue(
-            self.console.verticalScrollBar().maximum()
-        )
-
-    def log_request(self, endpoint, params=None):
-        """Log an API request."""
-        request_details = f"Request to {endpoint}"
-        if params:
-            request_details += f" with params: {params}"
-        self.log(request_details, "REQUEST")
-    
-    def log_response(self, response_data, status_code=200):
-        """Log an API response."""
-        import json
-        try:
-            # Format JSON for better readability
-            formatted_data = json.dumps(response_data, indent=2)
-            self.log(f"Response (Status {status_code}):\n{formatted_data}", "RESPONSE")
-        except:
-            # Fallback for non-JSON responses
-            self.log(f"Response (Status {status_code}): {response_data}", "RESPONSE")
-    
-    def log_error(self, error_message, exception=None):
-        """Log an API error."""
-        error_text = f"Error: {error_message}"
-        if exception:
-            error_text += f"\nException: {str(exception)}"
-        self.log(error_text, "ERROR")
-
-    def save_log(self):
-        """Save the console log to a file."""
-        timestamp = datetime.datetime.now().strftime("%Y%m%d_%H%M%S")
-        filename = f"api_log_{timestamp}.txt"
-        try:
-            with open(filename, 'w') as f:
-                f.write(self.console.toPlainText())
-            self.log(f"Log saved to {filename}", "INFO")
-        except Exception as e:
-            self.log(f"Error saving log: {str(e)}", "ERROR")
-    
-    def clear_log(self):
-        """Clear the console log."""
-        self.console.clear()
-        self.log("Console cleared", "INFO")
-    
-    def test_api_connection(self):
-        """Test the API connection and log results."""
-        self.log("Testing API connection...", "INFO")
-        
-        try:
-            import requests
-            self.log_request(f"{self.api_endpoint}/health")
-            
-            response = requests.get(f"{self.api_endpoint}/health", timeout=3)
-            
-            if response.status_code == 200:
-                data = response.json()
-                self.log_response(data, response.status_code)
-                
-                if data.get('api', {}).get('api_key_exists', False):
-                    self.update_status("Connected")
-                else:
-                    self.update_status("No API Key")
-            else:
-                self.log_response(f"Non-200 status code: {response.status_code}", response.status_code)
-                self.update_status("Error")
-                
-        except requests.exceptions.Timeout:
-            self.log_error("Request timed out after 3 seconds")
-            self.update_status("Timeout")
-        except Exception as e:
-            self.log_error("Failed to connect to API", e)
-            self.update_status("Unavailable")
-=======
 # Import components
 from src.display.components.punch_card_widget import PunchCardWidget
 from src.display.components.console_window import ConsoleWindow
@@ -2087,198 +69,17 @@
 from src.display.components.hardware_detector import HardwareDetector
 from src.display.components.api_console_window import APIConsoleWindow
 from src.display.components.console_logger import ConsoleLogger
->>>>>>> 1a203cfe
 
 # Real IBM punch card dimensions (scaled up for display)
 SCALE_FACTOR = 3  # Scaled for comfortable monitor viewing
 CARD_WIDTH = int(187.325 * SCALE_FACTOR)  # 7⅜ inches = 187.325mm
 CARD_HEIGHT = int(82.55 * SCALE_FACTOR)   # 3¼ inches = 82.55mm
 
-<<<<<<< HEAD
-class SoundControlWidget(QWidget):
-    """Custom widget for displaying and controlling sound with volume slider."""
-    
-    def __init__(self, parent=None):
-        super().__init__(parent)
-        self.setFixedWidth(30)
-        self.setFixedHeight(22)
-        self.setProperty("muted", False)
-        self.setCursor(Qt.CursorShape.PointingHandCursor)
-        
-        # Create popup menu for sound controls
-        self.sound_menu = QMenu(self)
-        self.sound_menu.setStyleSheet("""
-            QMenu {
-                background-color: black;
-                color: white;
-                border: 1px solid white;
-                font-family: Courier New, monospace;
-                font-size: 12px;
-            }
-            QMenu::item {
-                padding: 4px 25px;
-            }
-            QMenu::item:selected {
-                background-color: white;
-                color: black;
-            }
-            QMenu::separator {
-                height: 1px;
-                background-color: #444444;
-                margin: 4px 2px;
-            }
-        """)
-        
-        # Create volume slider widget
-        volume_widget = QWidget()
-        volume_layout = QVBoxLayout(volume_widget)
-        volume_layout.setContentsMargins(10, 5, 10, 5)
-        
-        # Add volume label and value
-        volume_header = QHBoxLayout()
-        volume_label = QLabel("Volume")
-        volume_label.setStyleSheet("color: white; font-size: 10px;")
-        self.volume_value = QLabel("100%")
-        self.volume_value.setStyleSheet("color: white; font-size: 10px; text-align: right;")
-        volume_header.addWidget(volume_label)
-        volume_header.addWidget(self.volume_value)
-        volume_layout.addLayout(volume_header)
-        
-        # Create and style the volume slider
-        self.volume_slider = QSlider(Qt.Orientation.Horizontal)
-        self.volume_slider.setRange(0, 100)
-        self.volume_slider.setValue(100)
-        self.volume_slider.setFixedWidth(150)
-        self.volume_slider.setStyleSheet("""
-            QSlider::groove:horizontal {
-                background: #444444;
-                height: 4px;
-                border-radius: 2px;
-            }
-            QSlider::handle:horizontal {
-                background: white;
-                width: 8px;
-                height: 8px;
-                margin: -2px 0;
-                border-radius: 4px;
-            }
-            QSlider::sub-page:horizontal {
-                background: white;
-                height: 4px;
-                border-radius: 2px;
-            }
-        """)
-        volume_layout.addWidget(self.volume_slider)
-        
-        # Create volume action
-        volume_action = QWidgetAction(self)
-        volume_action.setDefaultWidget(volume_widget)
-        self.sound_menu.addAction(volume_action)
-        
-        # Add separator
-        self.sound_menu.addSeparator()
-        
-        # Add mute action
-        self.mute_action = self.sound_menu.addAction("Mute")
-        self.mute_action.setCheckable(True)
-        
-        # Add separator
-        self.sound_menu.addSeparator()
-        
-        # Add sound settings action
-        settings_action = self.sound_menu.addAction("Sound Settings...")
-        settings_action.triggered.connect(self.open_sound_settings)
-        
-        # Connect signals
-        self.volume_slider.valueChanged.connect(self.on_volume_changed)
-        self.mute_action.triggered.connect(self.toggle_mute)
-        
-        # Initialize with current sound manager state if available
-        if parent and hasattr(parent, 'sound_manager'):
-            volume = int(parent.sound_manager.volume * 100)
-            self.volume_slider.setValue(volume)
-            self.volume_value.setText(f"{volume}%")
-            self.mute_action.setChecked(parent.sound_manager.muted)
-            self.setProperty("muted", parent.sound_manager.muted)
-    
-    def mousePressEvent(self, event):
-        """Show the sound menu when clicked."""
-        if event.button() == Qt.MouseButton.LeftButton:
-            # Position the menu below the widget
-            pos = self.mapToGlobal(QPoint(0, self.height()))
-            self.sound_menu.exec(pos)
-    
-    def paintEvent(self, event):
-        """Draw the sound icon."""
-        painter = QPainter(self)
-        painter.setRenderHint(QPainter.RenderHint.Antialiasing)
-        
-        # Set up colors
-        if self.property("muted"):
-            painter.setPen(QPen(QColor(255, 0, 0), 1))  # Red for muted
-        else:
-            painter.setPen(QPen(QColor(255, 255, 255), 1))  # White for unmuted
-        
-        # Draw speaker icon
-        painter.drawLine(5, 8, 5, 14)  # Left speaker line
-        painter.drawLine(5, 8, 8, 8)   # Top speaker line
-        painter.drawLine(5, 14, 8, 14) # Bottom speaker line
-        painter.drawLine(8, 8, 8, 14)  # Right speaker line
-        
-        # Draw sound waves if not muted
-        if not self.property("muted"):
-            painter.drawLine(10, 8, 12, 6)   # First wave
-            painter.drawLine(12, 6, 14, 8)   # First wave
-            painter.drawLine(14, 8, 16, 6)   # Second wave
-            painter.drawLine(16, 6, 18, 8)   # Second wave
-            painter.drawLine(18, 8, 20, 6)   # Third wave
-            painter.drawLine(20, 6, 22, 8)   # Third wave
-    
-    def on_volume_changed(self, value):
-        """Handle volume slider value changes."""
-        self.volume_value.setText(f"{value}%")
-        if self.parent() and hasattr(self.parent(), 'on_sound_volume_changed'):
-            self.parent().on_sound_volume_changed(value)
-    
-    def toggle_mute(self, checked):
-        """Toggle mute state."""
-        self.setProperty("muted", checked)
-        self.update()  # Trigger repaint to update icon
-        if self.parent() and hasattr(self.parent(), 'on_sound_mute_changed'):
-            self.parent().on_sound_mute_changed(checked)
-    
-    def open_sound_settings(self):
-        """Open sound settings dialog."""
-        # Get the parent application window to show the dialog
-        parent_window = self.parent()
-        while parent_window and not isinstance(parent_window, PunchCardDisplay):
-            parent_window = parent_window.parent()
-            
-        if parent_window and hasattr(parent_window, 'sound_settings_dialog'):
-            parent_window.sound_settings_dialog.show()
-        elif parent_window and hasattr(parent_window, 'sound_manager'):
-            parent_window.sound_manager.open_sound_settings()
-    
-    def update_icon_state(self):
-        """Update the icon state based on current sound settings."""
-        if self.parent() and hasattr(self.parent(), 'sound_manager'):
-            # Update volume slider
-            volume = int(self.parent().sound_manager.volume * 100)
-            self.volume_slider.setValue(volume)
-            self.volume_value.setText(f"{volume}%")
-            
-            # Update mute state
-            muted = self.parent().sound_manager.muted
-            self.mute_action.setChecked(muted)
-            self.setProperty("muted", muted)
-            self.update()  # Trigger repaint to update icon
-=======
 # Margins and spacing (scaled)
 TOP_BOTTOM_MARGIN = int(4.2625 * SCALE_FACTOR)  # Reduced from original 4.7625mm
 SIDE_MARGIN = int(4.68 * SCALE_FACTOR)          # Reduced from original 6.35mm
 ROW_SPACING = int(2.24 * SCALE_FACTOR)          # Reduced from original 3.175mm
 COLUMN_SPACING = int(0.8 * SCALE_FACTOR)        # Reduced from 1mm
->>>>>>> 1a203cfe
 
 # Hole dimensions (scaled)
 HOLE_WIDTH = int(1 * SCALE_FACTOR)    # 1mm
@@ -2314,10 +115,6 @@
         # Initialize sound manager
         self.sound_manager = None
         self.initialize_sound_system()
-        
-        # Initialize message database for persistent storage
-        self.message_db = MessageDatabase("message_history.json")
-        self.console.log(f"Message database initialized with {self.message_db.get_message_count()} messages", "INFO")
         
         # Set window title
         self.setWindowTitle("Punch Card Display")
@@ -2353,132 +150,117 @@
         
         # ================== CONTENT CONTAINER ==================
         # Create container for all content below menu bar
-        self.content_container = QWidget()
-        self.content_layout = QVBoxLayout(self.content_container)
-        self.content_layout.setContentsMargins(10, 0, 10, 10)
-        self.main_layout.addWidget(self.content_container, 1)  # 1 = stretch factor
-        
-        # Set dark background
-        self.content_container.setAutoFillBackground(True)
-        palette = self.content_container.palette()
-        palette.setColor(QPalette.ColorRole.Window, COLORS['background'])
-        self.content_container.setPalette(palette)
-        
-        # Create the top info container (for message and stats)
-        self.top_info_container = QWidget()
-        self.top_info_layout = QVBoxLayout(self.top_info_container)
-        self.top_info_layout.setContentsMargins(0, 0, 0, 0)
-        self.top_info_layout.setSpacing(0)  # Minimal spacing
-        
-        # Add message label
-        self.message_container = QFrame()
-        self.message_container.setFrameShape(QFrame.Shape.NoFrame)
-        self.message_container.setFixedHeight(40)
-        self.message_container.setSizePolicy(QSizePolicy.Policy.Expanding, QSizePolicy.Policy.Fixed)
-        self.message_layout = QHBoxLayout(self.message_container)
-        self.message_layout.setContentsMargins(20, 0, 20, 0)
-        
-        self.message_label = QLabel("SYSTEM READY")
-        self.message_label.setAlignment(Qt.AlignmentFlag.AlignLeft | Qt.AlignmentFlag.AlignVCenter)
-        self.message_label.setStyleSheet(f"""
-            color: {COLORS['text'].name()};
-            {get_font_css(bold=True, size=FONT_SIZE+2)}
-        """)
-        self.message_layout.addWidget(self.message_label)
-        
-        # Add status label (right-aligned)
-        self.status_label = QLabel("READY")
-        self.status_label.setAlignment(Qt.AlignmentFlag.AlignRight | Qt.AlignmentFlag.AlignVCenter)
-        self.status_label.setStyleSheet(f"""
-            color: {COLORS['status_text'].name()};
-            {get_font_css(bold=True, size=FONT_SIZE)}
-        """)
-        self.message_layout.addWidget(self.status_label)
-        
-<<<<<<< HEAD
-        self.top_info_layout.addWidget(self.message_container)
-        
-        # Add separator
-        separator = QFrame()
-        separator.setFrameShape(QFrame.Shape.HLine)
-        separator.setFrameShadow(QFrame.Shadow.Sunken)
-        separator.setStyleSheet(f"background-color: {COLORS['hole_outline'].name()};")
-        self.top_info_layout.addWidget(separator)
-=======
+        content_container = QWidget()
+        content_layout = QVBoxLayout(content_container)
+        content_layout.setContentsMargins(20, 20, 20, 20)  # Normal margins
+        content_layout.setSpacing(10)  # EXACTLY 10px spacing between all elements
+        self.main_layout.addWidget(content_container)
+        
+        # Create the stats panel but don't add it to the layout yet - it will be positioned when shown
+        self.stats_panel = StatsPanel(self)
+        self.stats_panel.hide()  # Initially hidden
+        
+        # Create the sound settings dialog
+        self.sound_settings_dialog = SoundSettingsDialog(self)
+        
         # Store the punch card instance
         self.punch_card_instance = punch_card
->>>>>>> 1a203cfe
-        
-        # Add the top info container to the content layout
-        self.content_layout.addWidget(self.top_info_container)
-        
-        # Create punch card panel to hold card + animation overlay
-        self.punch_card_panel = QWidget()
-        self.punch_card_panel.setFixedHeight(350)  # Ensure consistent height
-        self.punch_card_panel.setSizePolicy(QSizePolicy.Policy.Expanding, QSizePolicy.Policy.Fixed)
-        
-        # Create stacked layout for punch card panel
-        self.punch_card_layout = QVBoxLayout(self.punch_card_panel)
-        self.punch_card_layout.setContentsMargins(0, 0, 0, 0)
-        self.punch_card_layout.setAlignment(Qt.AlignmentFlag.AlignHCenter | Qt.AlignmentFlag.AlignVCenter)
-        
-        # Create the punch card widget
-        if punch_card:
-            self.punch_card = punch_card
-        else:
-            self.punch_card = PunchCardWidget(self)
-        
-        self.punch_card_layout.addWidget(self.punch_card, 0, Qt.AlignmentFlag.AlignHCenter | Qt.AlignmentFlag.AlignVCenter)
-        
-        # Add the punch card panel to the content layout
-        self.content_layout.addWidget(self.punch_card_panel)
-        
-        # Create a container for the keyboard hint
-        self.keyboard_hint_container = QWidget()
-        self.keyboard_hint_container.setFixedHeight(30)
-        self.keyboard_hint_layout = QHBoxLayout(self.keyboard_hint_container)
-        self.keyboard_hint_layout.setContentsMargins(10, 0, 10, 0)
-        
-        # Add keyboard hint label
-        self.keyboard_hint_label = QLabel("Press [SPACE] to skip hardware detection")
-        self.keyboard_hint_label.setAlignment(Qt.AlignmentFlag.AlignCenter)
-        self.keyboard_hint_label.setStyleSheet(f"""
-            {get_font_css(italic=True, size=FONT_SIZE-2)}
-            color: {QColor(150, 150, 150).name()};
-            padding: 5px;
+        
+        # Use the stats from the punch card instance
+        self.stats = self.punch_card_instance.stats if punch_card else PunchCardStats()
+        
+        # ================== TOP SECTION (MESSAGE LABEL) ==================
+        # Create message label in its own container
+        message_container = QWidget()
+        message_layout = QHBoxLayout(message_container)
+        message_layout.setContentsMargins(35, 10, 0, 0)  # Left padding (reduced by 5px) and top padding to move down
+        
+        self.message_label = QLabel("SYSTEM READY")
+        self.message_label.setAlignment(Qt.AlignmentFlag.AlignLeft)
+        self.message_label.setStyleSheet(f"""
+            {get_font_css(size=14)}
+            color: {COLORS['text'].name()};
         """)
-        self.keyboard_hint_layout.addWidget(self.keyboard_hint_label)
-        
-        self.content_layout.addWidget(self.keyboard_hint_container)
-        
-        # Create buttons container
-        self.buttons_container = QWidget()
-        self.buttons_container.setFixedHeight(60)
-        self.buttons_layout = QHBoxLayout(self.buttons_container)
-        
-        # Create control buttons
-        self.start_button = RetroButton("DISPLAY MESSAGE", self)
+        message_layout.addWidget(self.message_label)
+        message_layout.addStretch(1)  # Push everything to the left
+        
+        content_layout.addWidget(message_container)
+        
+        # ================== CENTER SECTION (CARD) ==================
+        # Create punch card in content layout - always create a new PunchCardWidget
+        self.punch_card = PunchCardWidget()
+        content_layout.addWidget(self.punch_card)
+        
+        # ================== BOTTOM SECTION (STATUS LABEL) ==================
+        # Create status label in its own container
+        status_container = QWidget()
+        status_layout = QHBoxLayout(status_container)
+        status_layout.setContentsMargins(35, 0, 0, 10)  # Left padding (reduced by 5px) and bottom padding
+        
+        self.status_label = QLabel("READY")
+        self.status_label.setAlignment(Qt.AlignmentFlag.AlignLeft)
+        self.status_label.setStyleSheet(f"""
+            {get_font_css(size=14)}
+            color: {COLORS['text'].name()};
+        """)
+        status_layout.addWidget(self.status_label)
+        status_layout.addStretch(1)  # Push everything to the left
+        
+        content_layout.addWidget(status_container)
+        
+        # Position the labels initially
+        self.position_text_elements()
+        
+        # Add the hidden UI elements in a container
+        hidden_container = QWidget()
+        hidden_layout = QVBoxLayout(hidden_container)
+        hidden_layout.setContentsMargins(0, 0, 0, 0)
+        hidden_layout.setSpacing(0)
+        
+        self.hardware_status_label = QLabel("")
+        self.hardware_status_label.setVisible(False)
+        self.hardware_status_label.setMaximumHeight(0)
+        hidden_layout.addWidget(self.hardware_status_label)
+        
+        self.keyboard_hint_label = QLabel("")
+        self.keyboard_hint_label.setVisible(False)
+        self.keyboard_hint_label.setMaximumHeight(0)
+        hidden_layout.addWidget(self.keyboard_hint_label)
+        
+        self.api_status_label = QLabel("")
+        self.api_status_label.setVisible(False)
+        self.api_status_label.setMaximumHeight(0)
+        hidden_layout.addWidget(self.api_status_label)
+        
+        # Create hidden button container
+        self.button_container = QWidget()
+        self.button_container.setVisible(False)
+        self.button_container.setMaximumHeight(0)
+        button_layout = QHBoxLayout(self.button_container)
+        
+        # Create required buttons (hidden)
+        self.start_button = RetroButton("DISPLAY MESSAGE")
+        self.clear_button = RetroButton("CLEAR")
+        self.api_button = RetroButton("API CONSOLE")
+        self.exit_button = RetroButton("EXIT")
+        
+        # Connect button signals
         self.start_button.clicked.connect(self.start_display)
-        self.start_button.setFixedSize(180, 40)
-        
-        self.clear_button = RetroButton("CLEAR CARD", self)
         self.clear_button.clicked.connect(self.punch_card.clear_grid)
-        self.clear_button.setFixedSize(120, 40)
-        
-        self.exit_button = RetroButton("EXIT", self)
+        self.api_button.clicked.connect(self.show_api_console)
         self.exit_button.clicked.connect(self.close)
-        self.exit_button.setFixedSize(100, 40)
-        
-        # Add buttons to layout with center alignment
-        self.buttons_layout.addStretch(1)
-        self.buttons_layout.addWidget(self.start_button)
-        self.buttons_layout.addWidget(self.clear_button)
-        self.buttons_layout.addWidget(self.exit_button)
-        self.buttons_layout.addStretch(1)
-        
-<<<<<<< HEAD
-        self.content_layout.addWidget(self.buttons_container)
-=======
+        
+        # Add buttons to layout
+        button_layout.addWidget(self.start_button)
+        button_layout.addWidget(self.clear_button)
+        button_layout.addWidget(self.api_button)
+        button_layout.addWidget(self.exit_button)
+        
+        hidden_layout.addWidget(self.button_container)
+        
+        # Add the hidden container to the content layout
+        content_layout.addWidget(hidden_container, 0)  # 0 = fixed, non-stretching
+        
         # Initialize variables
         self.led_delay = 100
         self.message_delay = 3000
@@ -2489,94 +271,69 @@
         self.hardware_detected = False
         self.splash_step = 0
         self.splash_delay = 50
->>>>>>> 1a203cfe
-        
-        # ================== SETUP DISPLAY LOOP ==================
-        # Create a timer for displaying characters
-        self.timer = QTimer(self)
+        
+        # Setup timers
+        self.timer = QTimer()
         self.timer.timeout.connect(self.display_next_char)
         
-        # Create a timer for auto-generating messages
-        self.auto_timer = QTimer(self)
-        self.auto_timer.timeout.connect(self.generate_next_message)
-        
-        # Create a timer for hardware detection countdown
-        self.countdown_timer = QTimer(self)
-        self.countdown_timer.timeout.connect(self.update_countdown)
-        
-        # Create a timer for splash screen
-        self.splash_timer = QTimer(self)
-        self.splash_timer.timeout.connect(self.update_splash)
-        
-        # Create a timer for message display timeout
-        self.message_display_timer = QTimer(self)
-        self.message_display_timer.timeout.connect(self.on_message_display_timeout)
-        
-        # Create a timer for updating the clock
-        self.clock_timer = QTimer(self)
+        # Add a timer for message display time
+        self.message_display_timer = QTimer()
+        self.message_display_timer.setSingleShot(True)
+        self.message_display_timer.timeout.connect(self.clear_message)
+        
+        # Create API console window
+        self.api_console = APIConsoleWindow(self)
+        
+        # Setup menu bar actions
+        self.menu_bar.setup_menu_actions(self)
+        
+        # Initialize clock timer to update clock in menu bar
+        self.clock_timer = QTimer()
         self.clock_timer.timeout.connect(self.update_clock)
-        self.clock_timer.start(1000)  # Update clock every second
-        
-        # ================== INITIALIZE STATE ==================
+        self.clock_timer.start(1000)  # Update every second
+        
         # Initialize message generator
         self.message_generator = MessageGenerator()
-        self.message_generator.set_console_logger(self.console)
+        
+        # Set up keyboard shortcuts
+        self.setFocusPolicy(Qt.FocusPolicy.StrongFocus)
+        
+        # Initialize auto-timer but don't start it yet
+        self.auto_timer = QTimer()
+        self.auto_timer.timeout.connect(self.generate_next_message)
+        
+        # Initialize hardware detector
+        self.hardware_detector = HardwareDetector(self.console)
+        
+        # Add splash screen timer
+        self.splash_timer = QTimer()
+        self.splash_timer.timeout.connect(self.update_splash)
+        self.splash_step = 0
+        self.showing_splash = True
+        self.hardware_check_complete = False
+        self.countdown_seconds = 10
+        self.countdown_timer = QTimer()
+        self.countdown_timer.timeout.connect(self.update_countdown)
+        
+        # Hardware status update timer
+        self.hardware_status_timer = QTimer()
+        self.hardware_status_timer.timeout.connect(self.update_hardware_status)
+        self.hardware_status_timer.start(500)  # Check every 500ms
+        
+        # Add more variables for animation control
+        self.hardware_detection_finished = False
+        self.animation_started = False
         
         # Initialize animation manager
-        try:
-            from src.display.animation_manager import AnimationManager, AnimationType, AnimationState
-            self.animation_manager = AnimationManager(self.punch_card, self.console)
-            self.animation_manager.on_animation_complete = self.on_animation_finished
-            self.console.log("Animation manager initialized", "INFO")
-        except ImportError:
-            self.console.log("Animation manager not available. Using basic animations.", "WARNING")
-            self.animation_manager = None
-            
-        # Initialize the API console window
-        self.api_console = APIConsoleWindow(self)
-        
-        # Set initial state
-        self.running = False  # Not currently displaying a message
-        self.showing_splash = True  # Start with splash screen
-        self.current_message = ""
-        self.current_char_index = 0
-        self.led_delay = 100  # milliseconds between each character
-        self.message_interval = 5000  # milliseconds between auto-generated messages
-        self.message_display_time = 3000  # milliseconds to display a message
-        self.animation_started = False
-        self.hardware_check_complete = False
-        self.hardware_detection_finished = False
-        self.countdown_seconds = 5
-        
-        # Create statistics panel (hidden by default)
-        self.stats_panel = StatsPanel(self)
-        self.stats_panel.hide()
-        
-        # Initialize auto-message generation
-        self.auto_message_enabled = False  # Disabled by default
-        
-        # Import and initialize message bus
-        try:
-            from src.utils.message_bus import get_message_bus, EVENT_NEW_MESSAGE
-            self.message_bus = get_message_bus()
-            
-            # Subscribe to new message events
-            self.message_bus.subscribe(EVENT_NEW_MESSAGE, self.on_new_message_event)
-            self.console.log("Subscribed to message bus events", "INFO")
-        except ImportError:
-            self.console.log("Message bus not available. Using direct message handling.", "WARNING")
-            self.message_bus = None
-            
-        # Start the splash screen animation
+        self.animation_manager = AnimationManager(self.punch_card, self)
+        self.animation_manager.animation_finished.connect(self.on_animation_finished)
+        
+        # Always start with splash screen
         self.start_splash_screen()
         
-        # Start hardware detection
-        self.hardware_detector.detect_hardware()
-        
-        # Set up auto-skip option
-        self.keyboard_hint_label.setText(f"Press [SPACE] to skip hardware detection ({self.countdown_seconds}s remaining)")
-        self.countdown_timer.start(1000)
-    
+        # Load settings from file
+        self.load_settings()
+        
     def on_sound_volume_changed(self, value):
         """Handle volume changes from sound settings."""
         if hasattr(self, 'sound_manager'):
@@ -2677,10 +434,6 @@
             self.console.log("Ignoring message display request during splash animation", "WARNING")
             return
             
-        # Log the message being displayed 
-        self.console.log(f"Display message called: '{message}' from source: {source}", "INFO")
-        
-        # Convert to uppercase to ensure proper punch card display
         self.current_message = message.upper()
         self.current_char_index = 0
         
@@ -2693,15 +446,9 @@
         
         # Update message label
         self.message_label.setText(message)
-        self.console.log(f"Updated message label to: '{message}'", "INFO")
         
         # Update label margins
         self.update_label_margins()
-        
-        # Save the message to the database
-        if hasattr(self, 'message_db'):
-            self.message_number = self.message_db.add_message(message, source)
-            self.console.log(f"Message saved to database with ID #{self.message_number}", "INFO")
         
         # Update statistics
         if hasattr(self, 'stats'):
@@ -2711,9 +458,6 @@
                 self.stats_panel.refresh_stats()
         
         self.update_status(f"PROCESSING: {message}")
-        
-        # Start the display process
-        self.console.log(f"Starting display for message: '{message}'", "INFO")
         self.start_display()
     
     def start_display(self):
@@ -2748,11 +492,6 @@
             
             # Play completion sound (non-blocking)
             self.play_sound("complete")
-            
-            # Update the message's display time in the database
-            if hasattr(self, 'message_db') and hasattr(self, 'message_number'):
-                self.message_db.update_display_time(self.message_number)
-                self.console.log(f"Updated display time for message #{self.message_number} in database", "INFO")
             
             # Update status
             self.update_status("DISPLAY COMPLETE")
@@ -3290,15 +1029,6 @@
         self.close()
         
     def show_card_settings(self):
-<<<<<<< HEAD
-        """Show the card dimensions settings tab."""
-        self.update_status("Opening Card Settings...")
-        # Create and show the settings dialog with Card Dimensions tab selected
-        from src.display.settings_dialog import SettingsDialog
-        settings_dialog = SettingsDialog(self)
-        settings_dialog.tab_widget.setCurrentIndex(1)  # Card Dimensions tab index
-        settings_dialog.exec()
-=======
         """Show card dimensions settings tab."""
         # Create a new settings dialog instance each time
         settings_dialog = SettingsDialog(self)
@@ -3316,7 +1046,6 @@
                 ]}
                 self.punch_card.update_dimensions(card_settings)
             self.console.log(f"Settings updated: {settings}", "INFO")
->>>>>>> 1a203cfe
         
     def show_api_settings(self):
         """Show the API settings tab."""
@@ -3542,78 +1271,24 @@
         QTimer.singleShot(500, self.start_animation)
 
     def generate_next_message(self):
-        """Generate and display the next message."""
-        # Only generate messages when not running, not showing splash, and no animation is playing
+        """Generate and display the next random message."""
+        # Only generate messages when not running, not showing splash screen, and no animation is playing
         if (not self.running and 
             not self.showing_splash and 
             hasattr(self, 'animation_manager') and 
-            self.animation_manager.animation_state != AnimationState.PLAYING):
-            
-            # Update status to show we're generating a message
-            self.update_status("GENERATING MESSAGE...")
-            
-            try:
-                # Generate the message
-                message = self.message_generator.generate_message()
-                
-                # Determine source for statistics tracking
-                source = "OpenAI" if self.message_generator.use_api else "Local"
-                
-                # Display the message
-                self.display_message(message, source=source)
-                
-                # Update API console if we're using the API
-                if hasattr(self, 'api_console'):
-                    self.api_console.log(f"Generated message: {message}", "INFO")
-            except Exception as e:
-                # Log any errors that occur during message generation
-                self.console.log(f"Error generating message: {str(e)}", "ERROR")
-                
-                # Update status
-                self.update_status("ERROR GENERATING MESSAGE")
-                
-                # Re-enable auto-message generation if it was enabled
-                if hasattr(self, 'auto_message_enabled') and self.auto_message_enabled:
-                    self.auto_timer.start(5000)  # Try again in 5 seconds
-                
+            self.animation_manager.state != AnimationState.PLAYING):
+            
+            message = self.message_generator.generate_message()
+            self.display_message(message)
         else:
             # Log reason for skipping message generation
             if self.running:
                 self.console.log("Skipping message generation: already displaying message", "INFO")
             elif self.showing_splash:
                 self.console.log("Skipping message generation: splash screen active", "INFO")
-            elif hasattr(self, 'animation_manager') and self.animation_manager.animation_state == AnimationState.PLAYING:
+            elif hasattr(self, 'animation_manager') and self.animation_manager.state == AnimationState.PLAYING:
                 self.console.log("Skipping message generation: animation is playing", "INFO")
                 
-    def on_new_message_event(self, data):
-        """Handle a new message event from the message bus."""
-        # Only handle messages when not showing splash screen and not already displaying
-        if self.showing_splash or self.running:
-            self.console.log("Ignoring message event during splash or current display", "INFO")
-            return
-            
-        # Extract message and source from event data
-        message = data.get("message", "")
-        source = data.get("source", "Bus")
-        
-        self.console.log(f"Received message event: '{message}' from source {source}", "INFO")
-        
-        # Display the message
-        self.display_message(message, source=source)
-        
-    def on_message_display_timeout(self):
-        """Handle message display timeout."""
-        # Re-enable buttons
-        self.start_button.setEnabled(True)
-        self.clear_button.setEnabled(True)
-        
-        # Start auto-generation timer if enabled
-        if hasattr(self, 'auto_message_enabled') and self.auto_message_enabled:
-            self.auto_timer.start(self.message_interval)
-            
-        # Update status
-        self.update_status("READY")
-
     def keyPressEvent(self, event: QKeyEvent):
         """Handle keyboard shortcuts."""
         if event.key() == Qt.Key.Key_C:
@@ -3621,16 +1296,6 @@
         elif event.key() == Qt.Key.Key_A:
             self.api_console.show()
         elif event.key() == Qt.Key.Key_S:
-<<<<<<< HEAD
-            # Create and show settings dialog
-            from src.display.settings_dialog import SettingsDialog
-            settings_dialog = SettingsDialog(self)
-            if settings_dialog.exec() == QDialog.DialogCode.Accepted:
-                # Update settings if accepted
-                # No need to manually update values as the settings dialog
-                # will handle saving and applying the settings
-                self.console.log("Settings updated", "INFO")
-=======
             # Create and show the settings dialog
             settings_dialog = SettingsDialog(self)
             if settings_dialog.exec() == QDialog.DialogCode.Accepted:
@@ -3640,7 +1305,6 @@
                 self.timer.setInterval(self.led_delay)
                 self.console.log(f"Settings updated: {settings}", "INFO")
                 self.console.log(f"Message display time set to {self.message_display_time} seconds", "INFO")
->>>>>>> 1a203cfe
         elif event.key() == Qt.Key.Key_Space and self.showing_splash and not self.hardware_check_complete:
             # Skip hardware detection and use virtual mode
             self.auto_skip_hardware_detection()
@@ -3720,10 +1384,6 @@
             self.console.log("Ignoring message display request during splash animation", "WARNING")
             return
             
-        # Log the message being displayed 
-        self.console.log(f"Display message called: '{message}' from source: {source}", "INFO")
-        
-        # Convert to uppercase to ensure proper punch card display
         self.current_message = message.upper()
         self.current_char_index = 0
         
@@ -3736,15 +1396,9 @@
         
         # Update message label
         self.message_label.setText(message)
-        self.console.log(f"Updated message label to: '{message}'", "INFO")
         
         # Update label margins
         self.update_label_margins()
-        
-        # Save the message to the database
-        if hasattr(self, 'message_db'):
-            self.message_number = self.message_db.add_message(message, source)
-            self.console.log(f"Message saved to database with ID #{self.message_number}", "INFO")
         
         # Update statistics
         if hasattr(self, 'stats'):
@@ -3754,9 +1408,6 @@
                 self.stats_panel.refresh_stats()
         
         self.update_status(f"PROCESSING: {message}")
-        
-        # Start the display process
-        self.console.log(f"Starting display for message: '{message}'", "INFO")
         self.start_display()
 
     def initialize_sound_system(self):
@@ -3832,87 +1483,28 @@
         # File menu
         file_menu = menubar.addMenu("File")
         file_menu.addAction("New Message", self.new_message)
-        # Add a specific action for generating OpenAI messages
-        openai_action = file_menu.addAction("Generate Message with OpenAI", self.generate_openai_message)
         file_menu.addAction("Open Message", self.open_message)
         file_menu.addAction("Save Message", self.save_message)
         file_menu.addSeparator()
-        # Add browse database option
-        file_menu.addAction("Browse Database", self.browse_database)
-        file_menu.addSeparator()
         file_menu.addAction("Exit", self.close)
         
         # Settings menu
         settings_menu = menubar.addMenu("Settings")
         settings_menu.addAction("Sound Settings", self.open_sound_settings)
-        settings_menu.addAction("API Settings", self.show_api_settings)
-        settings_menu.addAction("Database Statistics", self.show_message_stats)
         
         # Help menu
         help_menu = menubar.addMenu("Help")
         help_menu.addAction("About", self.show_about)
         help_menu.addAction("Documentation", self.show_documentation)
     
-    def generate_openai_message(self):
-        """Generate a message specifically using the OpenAI API."""
-        # Only proceed if not already displaying a message
-        if self.running or self.showing_splash:
-            self.console.log("Cannot generate message now: already displaying message or splash screen", "WARNING")
-            return
-            
-        # Check if API is available
-        if not hasattr(self.message_generator, 'api_manager') or not self.message_generator.api_manager:
-            self.console.log("OpenAI API manager not initialized", "ERROR")
-            QMessageBox.warning(self, "API Error", "The OpenAI API is not properly configured. Please check your API settings.")
-            return
-            
-        # Force API usage even if it was disabled
-        original_use_api = self.message_generator.use_api
-        self.message_generator.use_api = True
-        
-        # Update status
-        self.update_status("REQUESTING MESSAGE FROM OPENAI...")
-        
-        # Try to generate message
-        try:
-            self.console.log("Requesting message from OpenAI API", "INFO")
-            
-            # Generate message
-            message = self.message_generator.generate_message()
-            
-            # Display message with OpenAI source
-            self.display_message(message, source="OpenAI")
-            
-            # Show API console
-            if hasattr(self, 'api_console'):
-                self.api_console.log(f"Successfully generated message: {message}", "RESPONSE")
-                
-            # Update status if needed
-            if not self.running:
-                self.update_status("READY")
-                
-        except Exception as e:
-            # Restore original API usage setting
-            self.message_generator.use_api = original_use_api
-            
-            # Log error
-            error_msg = f"Failed to generate message with OpenAI API: {str(e)}"
-            self.console.log(error_msg, "ERROR")
-            
-            # Show error message
-            QMessageBox.critical(self, "API Error", f"Failed to generate message with OpenAI API:\n\n{str(e)}")
-            
-            # Update status
-            self.update_status("ERROR: API REQUEST FAILED")
-        
-    def show_api_settings(self):
-        """Show the API settings tab in the settings dialog."""
-        self.update_status("Opening API Settings...")
-        # Create and show the settings dialog with API tab selected
-        from src.display.settings_dialog import SettingsDialog
-        settings_dialog = SettingsDialog(self)
-        settings_dialog.tab_widget.setCurrentIndex(2)  # OpenAI API tab index
-        settings_dialog.exec()
+    def open_sound_settings(self):
+        """Open macOS System Settings to Sound settings."""
+        from src.utils.sound_manager import get_sound_manager
+        sound_manager = get_sound_manager(self.console)
+        if sound_manager.open_sound_settings():
+            self.console.log("Opened Sound settings", "INFO")
+        else:
+            self.console.log("Failed to open Sound settings", "WARNING")
 
     def show_statistics_dialog(self):
         """Show/hide the statistics panel as an overlay in the main window."""
@@ -3943,1305 +1535,6 @@
             y = 60  # Below the menu bar
             self.stats_panel.move(x, y)
 
-<<<<<<< HEAD
-    def open_message(self):
-        """Open a message from the database."""
-        if not hasattr(self, 'message_db'):
-            QMessageBox.warning(self, "Database Error", "Message database not initialized.")
-            return
-            
-        # If we're already displaying a message, ask for confirmation
-        if self.running:
-            confirm = QMessageBox.question(
-                self, 
-                "Confirm Open", 
-                "Opening a message will stop the current display. Continue?",
-                QMessageBox.StandardButton.Yes | QMessageBox.StandardButton.No
-            )
-            if confirm != QMessageBox.StandardButton.Yes:
-                return
-            
-            # Stop the current display
-            self.timer.stop()
-            self.running = False
-            
-        # Create a simple dialog to enter a message number
-        dialog = QDialog(self)
-        dialog.setWindowTitle("Open Message")
-        dialog.setMinimumWidth(300)
-        
-        # Use the app's dark theme
-        dialog.setStyleSheet(f"""
-            QDialog {{
-                background-color: {COLORS['background'].name()};
-                color: {COLORS['text'].name()};
-            }}
-            QLabel {{
-                color: {COLORS['text'].name()};
-                {get_font_css(size=12)}
-            }}
-            QLineEdit {{
-                background-color: {COLORS['button_bg'].name()};
-                color: {COLORS['text'].name()};
-                border: 1px solid {COLORS['hole_outline'].name()};
-                padding: 5px;
-                border-radius: 3px;
-            }}
-            QPushButton {{
-                background-color: {COLORS['button_bg'].name()};
-                color: {COLORS['text'].name()};
-                border: 1px solid {COLORS['hole_outline'].name()};
-                padding: 5px 10px;
-                border-radius: 3px;
-            }}
-            QPushButton:hover {{
-                background-color: {COLORS['button_hover'].name()};
-            }}
-        """)
-        
-        layout = QVBoxLayout(dialog)
-        
-        # Add message number input
-        input_layout = QFormLayout()
-        message_number_input = QLineEdit()
-        message_number_input.setPlaceholderText("Enter message number")
-        input_layout.addRow("Message #:", message_number_input)
-        layout.addLayout(input_layout)
-        
-        # Add message count info
-        message_count = self.message_db.get_message_count()
-        info_label = QLabel(f"Database contains {message_count} messages.")
-        layout.addWidget(info_label)
-        
-        # Show recent messages if available
-        if message_count > 0:
-            recent_label = QLabel("Recent messages:")
-            layout.addWidget(recent_label)
-            
-            # Get the last 5 messages (or fewer if there aren't that many)
-            recent_messages = []
-            for i in range(max(1, self.message_db.current_message_number - 4), self.message_db.current_message_number + 1):
-                msg = self.message_db.get_message(i)
-                if msg:
-                    recent_messages.append((msg.message_number, msg.content[:20] + "..." if len(msg.content) > 20 else msg.content))
-            
-            # Display recent messages
-            for number, preview in recent_messages:
-                message_btn = QPushButton(f"#{number}: {preview}")
-                message_btn.clicked.connect(lambda _, n=number: message_number_input.setText(str(n)))
-                layout.addWidget(message_btn)
-        
-        # Add buttons
-        button_layout = QHBoxLayout()
-        cancel_btn = QPushButton("Cancel")
-        cancel_btn.clicked.connect(dialog.reject)
-        open_btn = QPushButton("Open")
-        open_btn.clicked.connect(dialog.accept)
-        button_layout.addWidget(cancel_btn)
-        button_layout.addWidget(open_btn)
-        layout.addLayout(button_layout)
-        
-        # Show the dialog
-        if dialog.exec() != QDialog.DialogCode.Accepted:
-            return
-            
-        # Get the message number from input
-        try:
-            message_number = int(message_number_input.text())
-        except ValueError:
-            QMessageBox.warning(self, "Invalid Input", "Please enter a valid message number.")
-            return
-            
-        # Try to get the message from database
-        message_record = self.message_db.get_message(message_number)
-        if not message_record:
-            QMessageBox.warning(self, "Message Not Found", f"Message #{message_number} was not found in the database.")
-            return
-            
-        # Display the message
-        self.display_message(message_record.content, source=message_record.source)
-        self.console.log(f"Opened message #{message_number} from database", "INFO")
-    
-    def save_message(self):
-        """Save the current message to a text file."""
-        if not self.current_message:
-            QMessageBox.warning(self, "No Message", "There is no message to save.")
-            return
-            
-        # Get the message number
-        message_number = getattr(self, 'message_number', 0)
-        
-        # Create a formatted message with metadata
-        formatted_message = f"Message #{message_number}:\n{self.current_message}"
-        
-        # Add source if available
-        if hasattr(self, 'message_db') and message_number > 0:
-            message_record = self.message_db.get_message(message_number)
-            if message_record:
-                formatted_message = (
-                    f"Message #{message_number}\n"
-                    f"Content: {message_record.content}\n"
-                    f"Source: {message_record.source}\n"
-                    f"Generated: {message_record.generated_at}\n"
-                    f"Last displayed: {message_record.last_displayed or 'Never'}\n"
-                    f"Display count: {message_record.display_count}"
-                )
-        
-        # Ask for a file location to save
-        file_path, _ = QFileDialog.getSaveFileName(
-            self,
-            "Save Message",
-            f"message_{message_number}.txt",
-            "Text Files (*.txt);;All Files (*)"
-        )
-        
-        if not file_path:
-            return  # User cancelled
-            
-        # Save to file
-        try:
-            with open(file_path, 'w') as file:
-                file.write(formatted_message)
-            self.console.log(f"Message saved to {file_path}", "INFO")
-            QMessageBox.information(self, "Message Saved", f"Message saved successfully to {file_path}")
-        except Exception as e:
-            self.console.log(f"Error saving message: {str(e)}", "ERROR")
-            QMessageBox.critical(self, "Save Error", f"Failed to save message: {str(e)}")
-
-    def browse_database(self):
-        """Browse and search messages in the database."""
-        if not hasattr(self, 'message_db'):
-            QMessageBox.warning(self, "Database Error", "Message database not initialized.")
-            return
-            
-        # Create dialog
-        dialog = QDialog(self)
-        dialog.setWindowTitle("Message Database Browser")
-        dialog.resize(600, 500)
-        
-        # Use app's dark theme
-        dialog.setStyleSheet(f"""
-            QDialog {{
-                background-color: {COLORS['background'].name()};
-                color: {COLORS['text'].name()};
-            }}
-            QLabel {{
-                color: {COLORS['text'].name()};
-                {get_font_css(size=12)}
-            }}
-            QLineEdit {{
-                background-color: {COLORS['button_bg'].name()};
-                color: {COLORS['text'].name()};
-                border: 1px solid {COLORS['hole_outline'].name()};
-                padding: 5px;
-                border-radius: 3px;
-            }}
-            QTextEdit {{
-                background-color: {COLORS['button_bg'].name()};
-                color: {COLORS['text'].name()};
-                border: 1px solid {COLORS['hole_outline'].name()};
-                padding: 5px;
-            }}
-            QPushButton {{
-                background-color: {COLORS['button_bg'].name()};
-                color: {COLORS['text'].name()};
-                border: 1px solid {COLORS['hole_outline'].name()};
-                padding: 5px 10px;
-                border-radius: 3px;
-            }}
-            QPushButton:hover {{
-                background-color: {COLORS['button_hover'].name()};
-            }}
-            QListWidget {{
-                background-color: {COLORS['button_bg'].name()};
-                color: {COLORS['text'].name()};
-                border: 1px solid {COLORS['hole_outline'].name()};
-                padding: 5px;
-                border-radius: 3px;
-            }}
-            QListWidget::item:selected {{
-                background-color: {COLORS['button_hover'].name()};
-            }}
-        """)
-        
-        # Create layout
-        layout = QVBoxLayout(dialog)
-        
-        # Add database stats
-        stats_label = QLabel(f"Database contains {self.message_db.get_message_count()} messages")
-        layout.addWidget(stats_label)
-        
-        # Add search box
-        search_layout = QHBoxLayout()
-        search_input = QLineEdit()
-        search_input.setPlaceholderText("Search messages...")
-        search_btn = QPushButton("Search")
-        search_layout.addWidget(search_input)
-        search_layout.addWidget(search_btn)
-        layout.addLayout(search_layout)
-        
-        # Add message list
-        message_list = QListWidget()
-        layout.addWidget(message_list, 1)  # 1 = stretch factor to fill space
-        
-        # Add message details area
-        details_layout = QHBoxLayout()
-        message_details = QTextEdit()
-        message_details.setReadOnly(True)
-        details_layout.addWidget(message_details)
-        layout.addLayout(details_layout)
-        
-        # Add action buttons
-        button_layout = QHBoxLayout()
-        open_btn = QPushButton("Open Selected")
-        export_btn = QPushButton("Export All")
-        close_btn = QPushButton("Close")
-        button_layout.addWidget(open_btn)
-        button_layout.addWidget(export_btn)
-        button_layout.addStretch()
-        button_layout.addWidget(close_btn)
-        layout.addLayout(button_layout)
-        
-        # Function to populate the message list
-        def populate_message_list(search_text=""):
-            message_list.clear()
-            search_text = search_text.lower()
-            
-            for message in self.message_db.messages:
-                # Apply search filter if provided
-                if search_text and search_text not in message.content.lower():
-                    continue
-                    
-                # Create list item with preview
-                preview = message.content[:40] + "..." if len(message.content) > 40 else message.content
-                item_text = f"#{message.message_number} [{message.source}]: {preview}"
-                message_list.addItem(item_text)
-        
-        # Function to update message details when selection changes
-        def update_message_details():
-            selected_items = message_list.selectedItems()
-            if not selected_items:
-                message_details.clear()
-                return
-                
-            # Extract message number from the selected item text
-            item_text = selected_items[0].text()
-            try:
-                # Extract message number from "#{number} [source]: preview"
-                message_number = int(item_text.split('#')[1].split(' ')[0])
-                message_record = self.message_db.get_message(message_number)
-                
-                if message_record:
-                    details = (
-                        f"Message #{message_record.message_number}\n\n"
-                        f"Content:\n{message_record.content}\n\n"
-                        f"Source: {message_record.source}\n"
-                        f"Generated: {message_record.generated_at}\n"
-                        f"Last displayed: {message_record.last_displayed or 'Never'}\n"
-                        f"Display count: {message_record.display_count}"
-                    )
-                    message_details.setText(details)
-                else:
-                    message_details.setText("Message details not found.")
-            except (ValueError, IndexError):
-                message_details.setText("Could not parse message number.")
-        
-        # Connect signals
-        search_btn.clicked.connect(lambda: populate_message_list(search_input.text()))
-        search_input.returnPressed.connect(lambda: populate_message_list(search_input.text()))
-        message_list.itemSelectionChanged.connect(update_message_details)
-        close_btn.clicked.connect(dialog.close)
-        
-        # Function to open selected message
-        def open_selected_message():
-            selected_items = message_list.selectedItems()
-            if not selected_items:
-                return
-                
-            # Extract message number from the selected item text
-            item_text = selected_items[0].text()
-            try:
-                message_number = int(item_text.split('#')[1].split(' ')[0])
-                message_record = self.message_db.get_message(message_number)
-                
-                if message_record:
-                    dialog.accept()  # Close the dialog
-                    # Display the message
-                    self.display_message(message_record.content, source=message_record.source)
-                    self.console.log(f"Opened message #{message_number} from database browser", "INFO")
-            except (ValueError, IndexError):
-                QMessageBox.warning(dialog, "Error", "Could not parse message number.")
-        
-        # Function to export all messages
-        def export_all_messages():
-            if not self.message_db.messages:
-                QMessageBox.information(dialog, "Export", "No messages to export.")
-                return
-                
-            # Ask for a file location to save
-            file_path, _ = QFileDialog.getSaveFileName(
-                dialog,
-                "Export All Messages",
-                "all_messages.txt",
-                "Text Files (*.txt);;JSON Files (*.json);;All Files (*)"
-            )
-            
-            if not file_path:
-                return  # User cancelled
-                
-            try:
-                if file_path.lower().endswith('.json'):
-                    # Export as JSON
-                    with open(file_path, 'w') as file:
-                        data = {
-                            'messages': [
-                                {
-                                    'message_number': msg.message_number,
-                                    'content': msg.content,
-                                    'source': msg.source,
-                                    'generated_at': msg.generated_at,
-                                    'last_displayed': msg.last_displayed,
-                                    'display_count': msg.display_count
-                                }
-                                for msg in self.message_db.messages
-                            ],
-                            'export_date': datetime.datetime.now().isoformat()
-                        }
-                        json.dump(data, file, indent=2)
-                else:
-                    # Export as text
-                    with open(file_path, 'w') as file:
-                        file.write(f"Punch Card Message Database Export\n")
-                        file.write(f"Generated: {datetime.datetime.now().isoformat()}\n")
-                        file.write(f"Total Messages: {len(self.message_db.messages)}\n\n")
-                        
-                        for msg in self.message_db.messages:
-                            file.write(f"--- Message #{msg.message_number} ---\n")
-                            file.write(f"Content: {msg.content}\n")
-                            file.write(f"Source: {msg.source}\n")
-                            file.write(f"Generated: {msg.generated_at}\n")
-                            file.write(f"Last displayed: {msg.last_displayed or 'Never'}\n")
-                            file.write(f"Display count: {msg.display_count}\n\n")
-                
-                self.console.log(f"Exported all messages to {file_path}", "INFO")
-                QMessageBox.information(dialog, "Export Complete", f"All messages exported to {file_path}")
-            except Exception as e:
-                self.console.log(f"Error exporting messages: {str(e)}", "ERROR")
-                QMessageBox.critical(dialog, "Export Error", f"Failed to export messages: {str(e)}")
-        
-        # Connect button signals
-        open_btn.clicked.connect(open_selected_message)
-        export_btn.clicked.connect(export_all_messages)
-        
-        # Populate list initially
-        populate_message_list()
-        
-        # Show dialog
-        dialog.exec()
-
-    def new_message(self):
-        """Create a new message and add it to the database."""
-        # If we're already displaying a message, ask for confirmation
-        if self.running:
-            confirm = QMessageBox.question(
-                self, 
-                "Confirm New Message", 
-                "Creating a new message will stop the current display. Continue?",
-                QMessageBox.StandardButton.Yes | QMessageBox.StandardButton.No
-            )
-            if confirm != QMessageBox.StandardButton.Yes:
-                return
-            
-            # Stop the current display
-            self.timer.stop()
-            self.running = False
-        
-        # Create dialog for input
-        dialog = QDialog(self)
-        dialog.setWindowTitle("New Message")
-        dialog.resize(500, 250)
-        
-        # Apply dark theme
-        dialog.setStyleSheet(f"""
-            QDialog {{
-                background-color: {COLORS['background'].name()};
-                color: {COLORS['text'].name()};
-            }}
-            QLabel {{
-                color: {COLORS['text'].name()};
-                {get_font_css(size=12)}
-            }}
-            QTextEdit {{
-                background-color: {COLORS['button_bg'].name()};
-                color: {COLORS['text'].name()};
-                border: 1px solid {COLORS['hole_outline'].name()};
-                padding: 5px;
-                {get_font_css(size=12)}
-            }}
-            QLineEdit {{
-                background-color: {COLORS['button_bg'].name()};
-                color: {COLORS['text'].name()};
-                border: 1px solid {COLORS['hole_outline'].name()};
-                padding: 5px;
-                border-radius: 3px;
-                {get_font_css(size=12)}
-            }}
-            QPushButton {{
-                background-color: {COLORS['button_bg'].name()};
-                color: {COLORS['text'].name()};
-                border: 1px solid {COLORS['hole_outline'].name()};
-                border-radius: 3px;
-                padding: 5px 15px;
-                {get_font_css(size=12)}
-            }}
-            QPushButton:hover {{
-                background-color: {COLORS['button_hover'].name()};
-            }}
-        """)
-        
-        layout = QVBoxLayout(dialog)
-        
-        # Add field for message content
-        message_label = QLabel("Enter message (max 80 characters):")
-        layout.addWidget(message_label)
-        
-        message_input = QTextEdit()
-        message_input.setPlaceholderText("Enter your message here...")
-        message_input.setAcceptRichText(False)
-        layout.addWidget(message_input, 1)
-        
-        # Add field for source
-        source_layout = QHBoxLayout()
-        source_label = QLabel("Source:")
-        source_input = QLineEdit("User")
-        source_layout.addWidget(source_label)
-        source_layout.addWidget(source_input, 1)
-        layout.addLayout(source_layout)
-        
-        # Character count display
-        char_count = QLabel("0/80 characters")
-        layout.addWidget(char_count)
-        
-        # Update character count when text changes
-        def update_char_count():
-            count = len(message_input.toPlainText())
-            char_count.setText(f"{count}/80 characters")
-            # Set text color based on length
-            if count > 80:
-                char_count.setStyleSheet("color: red;")
-            else:
-                char_count.setStyleSheet("")
-        
-        message_input.textChanged.connect(update_char_count)
-        
-        # Add button layout
-        button_layout = QHBoxLayout()
-        cancel_btn = QPushButton("Cancel")
-        cancel_btn.clicked.connect(dialog.reject)
-        create_btn = QPushButton("Create")
-        create_btn.clicked.connect(dialog.accept)
-        button_layout.addWidget(cancel_btn)
-        button_layout.addWidget(create_btn)
-        layout.addLayout(button_layout)
-        
-        # Show dialog
-        if dialog.exec() != QDialog.DialogCode.Accepted:
-            return
-            
-        # Get message content
-        message = message_input.toPlainText().strip()
-        source = source_input.text().strip() or "User"
-        
-        # Validate message
-        if not message:
-            QMessageBox.warning(self, "Empty Message", "Please enter a message.")
-            return
-            
-        if len(message) > 80:
-            confirm = QMessageBox.question(
-                self,
-                "Message Too Long",
-                f"Your message is {len(message)} characters long, which exceeds the maximum of 80 characters. Do you want to truncate it?",
-                QMessageBox.StandardButton.Yes | QMessageBox.StandardButton.No
-            )
-            if confirm != QMessageBox.StandardButton.Yes:
-                return
-                
-            # Truncate the message
-            message = message[:77] + "..."
-            
-        # Display the message (which will also save it to the database)
-        self.display_message(message, source=source)
-        self.console.log(f"New message created by user: {message[:30]}...", "INFO")
-
-    def show_message_stats(self):
-        """Show statistics about the message database."""
-        if not hasattr(self, 'message_db'):
-            QMessageBox.warning(self, "Database Error", "Message database not initialized.")
-            return
-        
-        # Create dialog
-        dialog = QDialog(self)
-        dialog.setWindowTitle("Message Database Statistics")
-        dialog.resize(550, 400)
-        
-        # Apply dark theme
-        dialog.setStyleSheet(f"""
-            QDialog {{
-                background-color: {COLORS['background'].name()};
-                color: {COLORS['text'].name()};
-            }}
-            QLabel {{
-                color: {COLORS['text'].name()};
-                {get_font_css(size=12)}
-            }}
-            QTextEdit {{
-                background-color: {COLORS['button_bg'].name()};
-                color: {COLORS['text'].name()};
-                border: 1px solid {COLORS['hole_outline'].name()};
-                padding: 5px;
-                {get_font_css(size=12)}
-            }}
-            QPushButton {{
-                background-color: {COLORS['button_bg'].name()};
-                color: {COLORS['text'].name()};
-                border: 1px solid {COLORS['hole_outline'].name()};
-                border-radius: 3px;
-                padding: 5px 15px;
-                {get_font_css(size=12)}
-            }}
-            QPushButton:hover {{
-                background-color: {COLORS['button_hover'].name()};
-            }}
-            QGroupBox {{
-                color: {COLORS['text'].name()};
-                border: 1px solid {COLORS['hole_outline'].name()};
-                border-radius: 0px;
-                margin-top: 1.5ex;
-                {get_font_css(size=12)}
-            }}
-        """)
-        
-        layout = QVBoxLayout(dialog)
-        
-        # Add header
-        header_label = QLabel("📊 Message Database Statistics")
-        header_label.setStyleSheet(f"{get_font_css(size=16, bold=True)}")
-        layout.addWidget(header_label)
-        
-        # Calculate statistics
-        total_messages = len(self.message_db.messages)
-        
-        if total_messages == 0:
-            # No messages
-            layout.addWidget(QLabel("No messages in database."))
-        else:
-            # Message counts
-            message_count_group = QGroupBox("Message Counts")
-            message_count_layout = QFormLayout()
-            
-            total_label = QLabel(f"{total_messages}")
-            total_label.setStyleSheet(f"{get_font_css(bold=True)}")
-            
-            message_count_layout.addRow("Total Messages:", total_label)
-            
-            # Count by source
-            source_counts = {}
-            for msg in self.message_db.messages:
-                source = msg.source
-                source_counts[source] = source_counts.get(source, 0) + 1
-            
-            for source, count in sorted(source_counts.items()):
-                source_label = QLabel(f"{count} ({count/total_messages*100:.1f}%)")
-                message_count_layout.addRow(f"{source} Messages:", source_label)
-            
-            message_count_group.setLayout(message_count_layout)
-            layout.addWidget(message_count_group)
-            
-            # Character statistics
-            char_stats_group = QGroupBox("Message Content Statistics")
-            char_stats_layout = QFormLayout()
-            
-            # Calculate average length
-            total_length = sum(len(msg.content) for msg in self.message_db.messages)
-            avg_length = total_length / total_messages if total_messages > 0 else 0
-            
-            # Find shortest and longest messages
-            shortest_msg = min(self.message_db.messages, key=lambda x: len(x.content))
-            longest_msg = max(self.message_db.messages, key=lambda x: len(x.content))
-            
-            char_stats_layout.addRow("Average Length:", QLabel(f"{avg_length:.2f} characters"))
-            char_stats_layout.addRow("Shortest Message:", QLabel(f"{len(shortest_msg.content)} characters (#{shortest_msg.message_number})"))
-            char_stats_layout.addRow("Longest Message:", QLabel(f"{len(longest_msg.content)} characters (#{longest_msg.message_number})"))
-            
-            # Calculate most frequently used characters
-            char_counts = {}
-            for msg in self.message_db.messages:
-                for char in msg.content:
-                    char_counts[char] = char_counts.get(char, 0) + 1
-            
-            if char_counts:
-                most_common_char = max(char_counts.items(), key=lambda x: x[1])
-                char_stats_layout.addRow("Most Common Character:", QLabel(f"'{most_common_char[0]}' (used {most_common_char[1]} times)"))
-            
-            char_stats_group.setLayout(char_stats_layout)
-            layout.addWidget(char_stats_group)
-            
-            # Display statistics
-            display_stats_group = QGroupBox("Display Statistics")
-            display_stats_layout = QFormLayout()
-            
-            # Calculate display counts
-            total_displays = sum(msg.display_count for msg in self.message_db.messages)
-            avg_displays = total_displays / total_messages if total_messages > 0 else 0
-            
-            # Find most displayed message
-            most_displayed = max(self.message_db.messages, key=lambda x: x.display_count)
-            
-            # Count never displayed messages
-            never_displayed = sum(1 for msg in self.message_db.messages if msg.display_count == 0)
-            
-            display_stats_layout.addRow("Total Displays:", QLabel(f"{total_displays}"))
-            display_stats_layout.addRow("Average Displays Per Message:", QLabel(f"{avg_displays:.2f}"))
-            display_stats_layout.addRow("Most Displayed Message:", QLabel(f"#{most_displayed.message_number} ({most_displayed.display_count} times)"))
-            display_stats_layout.addRow("Never Displayed Messages:", QLabel(f"{never_displayed} ({never_displayed/total_messages*100:.1f}%)"))
-            
-            display_stats_group.setLayout(display_stats_layout)
-            layout.addWidget(display_stats_group)
-        
-        # Add close button
-        button_layout = QHBoxLayout()
-        export_btn = QPushButton("Export Statistics")
-        close_btn = QPushButton("Close")
-        button_layout.addWidget(export_btn)
-        button_layout.addStretch()
-        button_layout.addWidget(close_btn)
-        layout.addLayout(button_layout)
-        
-        # Connect buttons
-        close_btn.clicked.connect(dialog.close)
-        
-        # Function to export statistics
-        def export_statistics():
-            file_path, _ = QFileDialog.getSaveFileName(
-                dialog,
-                "Export Statistics",
-                "message_stats.txt",
-                "Text Files (*.txt);;JSON Files (*.json);;All Files (*)"
-            )
-            
-            if not file_path:
-                return  # User cancelled
-                
-            try:
-                with open(file_path, 'w') as file:
-                    file.write("PUNCH CARD DATABASE STATISTICS\n")
-                    file.write("============================\n\n")
-                    
-                    file.write(f"Generated: {datetime.datetime.now().isoformat()}\n\n")
-                    
-                    # Message counts
-                    file.write("MESSAGE COUNTS\n")
-                    file.write(f"Total Messages: {total_messages}\n")
-                    
-                    for source, count in sorted(source_counts.items()):
-                        file.write(f"{source} Messages: {count} ({count/total_messages*100:.1f}%)\n")
-                    
-                    file.write("\nMESSAGE CONTENT STATISTICS\n")
-                    file.write(f"Average Length: {avg_length:.2f} characters\n")
-                    file.write(f"Shortest Message: {len(shortest_msg.content)} characters (#{shortest_msg.message_number})\n")
-                    file.write(f"Longest Message: {len(longest_msg.content)} characters (#{longest_msg.message_number})\n")
-                    
-                    if char_counts:
-                        file.write(f"Most Common Character: '{most_common_char[0]}' (used {most_common_char[1]} times)\n")
-                    
-                    file.write("\nDISPLAY STATISTICS\n")
-                    file.write(f"Total Displays: {total_displays}\n")
-                    file.write(f"Average Displays Per Message: {avg_displays:.2f}\n")
-                    file.write(f"Most Displayed Message: #{most_displayed.message_number} ({most_displayed.display_count} times)\n")
-                    file.write(f"Never Displayed Messages: {never_displayed} ({never_displayed/total_messages*100:.1f}%)\n")
-                    
-                    # Message listing
-                    file.write("\nMESSAGE LISTING\n")
-                    for msg in sorted(self.message_db.messages, key=lambda x: x.message_number):
-                        file.write(f"#{msg.message_number}: {msg.content[:40]}{'...' if len(msg.content) > 40 else ''}\n")
-                        file.write(f"  Source: {msg.source}\n")
-                        file.write(f"  Generated: {msg.generated_at}\n")
-                        file.write(f"  Display Count: {msg.display_count}\n")
-                        file.write("\n")
-                
-                QMessageBox.information(dialog, "Export Complete", f"Statistics exported to {file_path}")
-            except Exception as e:
-                self.console.log(f"Error exporting statistics: {str(e)}", "ERROR")
-                QMessageBox.critical(dialog, "Export Error", f"Failed to export statistics: {str(e)}")
-        
-        # Connect export button
-        export_btn.clicked.connect(export_statistics)
-        
-        # Show dialog
-        dialog.exec()
-
-class SoundSettingsDialog(QDialog):
-    """Dialog for configuring sound settings."""
-    
-    # Define signals
-    volume_changed = pyqtSignal(int)
-    mute_changed = pyqtSignal(bool)
-    sound_mappings_changed = pyqtSignal(dict)
-    
-    def __init__(self, parent=None):
-        super().__init__(parent)
-        self.setWindowTitle("Sound Settings")
-        self.setMinimumWidth(500)
-        self.setMinimumHeight(400)
-        
-        # Set dark theme matching main application
-        self.setStyleSheet(f"""
-            QDialog {{
-                background-color: {COLORS['background'].name()};
-                color: {COLORS['text'].name()};
-                border: none;
-            }}
-            QLabel {{
-                color: {COLORS['text'].name()};
-                {get_font_css(size=12)}
-            }}
-            QGroupBox {{
-                color: {COLORS['text'].name()};
-                border: 1px solid {COLORS['hole_outline'].name()};
-                border-radius: 0px;
-                margin-top: 1.5ex;
-                {get_font_css(size=12)}
-            }}
-            QCheckBox {{
-                color: {COLORS['text'].name()};
-                {get_font_css(size=12)}
-            }}
-            QComboBox {{
-                background-color: {COLORS['button_bg'].name()};
-                color: {COLORS['text'].name()};
-                border: 1px solid {COLORS['hole_outline'].name()};
-                border-radius: 3px;
-                padding: 5px;
-                min-width: 200px;
-                {get_font_css(size=12)}
-            }}
-            QComboBox:hover {{
-                background-color: {COLORS['button_hover'].name()};
-            }}
-            QComboBox::drop-down {{
-                border: none;
-                width: 20px;
-            }}
-            QComboBox::down-arrow {{
-                image: none;
-                border: none;
-            }}
-            QPushButton {{
-                background-color: {COLORS['button_bg'].name()};
-                color: {COLORS['text'].name()};
-                border: 1px solid {COLORS['hole_outline'].name()};
-                border-radius: 3px;
-                padding: 5px 15px;
-                {get_font_css(size=12)}
-            }}
-            QPushButton:hover {{
-                background-color: {COLORS['button_hover'].name()};
-            }}
-            QSlider::groove:horizontal {{
-                background: {COLORS['button_bg'].name()};
-                height: 4px;
-                border-radius: 2px;
-            }}
-            QSlider::handle:horizontal {{
-                background: {COLORS['text'].name()};
-                width: 12px;
-                height: 12px;
-                margin: -4px 0;
-                border-radius: 6px;
-            }}
-            QSlider::sub-page:horizontal {{
-                background: {COLORS['text'].name()};
-                height: 4px;
-                border-radius: 2px;
-            }}
-        """)
-        
-        # Create main layout
-        layout = QVBoxLayout(self)
-        layout.setSpacing(15)
-        layout.setContentsMargins(20, 20, 20, 20)
-        
-        # Volume Control Section
-        volume_group = QGroupBox("Volume Control")
-        volume_layout = QVBoxLayout(volume_group)
-        volume_layout.setSpacing(10)
-        
-        # Volume slider with label and value
-        volume_slider_layout = QHBoxLayout()
-        volume_label = QLabel("Volume:")
-        self.volume_slider = QSlider(Qt.Orientation.Horizontal)
-        self.volume_slider.setRange(0, 100)
-        self.volume_slider.setValue(100)
-        self.volume_value = QLabel("100%")
-        volume_slider_layout.addWidget(volume_label)
-        volume_slider_layout.addWidget(self.volume_slider)
-        volume_slider_layout.addWidget(self.volume_value, 0, Qt.AlignmentFlag.AlignRight)
-        volume_layout.addLayout(volume_slider_layout)
-        
-        # Mute checkbox
-        self.mute_checkbox = QCheckBox("Mute all sounds")
-        volume_layout.addWidget(self.mute_checkbox)
-        
-        layout.addWidget(volume_group)
-        
-        # Sound Selection Section
-        sound_group = QGroupBox("Sound Selection")
-        sound_layout = QVBoxLayout(sound_group)
-        sound_layout.setSpacing(15)
-        
-        # Create sound selection controls
-        self.sound_controls = {}
-        sound_types = {
-            "punch": "Punch/Typing Sound",
-            "complete": "Message Complete Sound",
-            "clear": "Clear Card Sound",
-            "startup": "Startup Sound"
-        }
-        
-        # Get available sounds from sound manager
-        available_sounds = ["Tink", "Glass", "Pop", "Hero", "Bottle", "Frog", "Funk",
-                          "Morse", "Ping", "Purr", "Sosumi", "Submarine"]
-        
-        for sound_type, label in sound_types.items():
-            control_layout = QHBoxLayout()
-            control_layout.setSpacing(10)
-            
-            # Label with fixed width for alignment
-            sound_label = QLabel(f"{label}:")
-            sound_label.setFixedWidth(150)
-            control_layout.addWidget(sound_label)
-            
-            # Combo box for sound selection
-            combo = QComboBox()
-            combo.addItems(available_sounds)
-            
-            # Set default sound based on type
-            default_sound = {
-                "punch": "Tink",
-                "complete": "Glass",
-                "clear": "Pop",
-                "startup": "Hero"
-            }.get(sound_type, "Tink")
-            
-            combo.setCurrentText(default_sound)
-            self.sound_controls[sound_type] = combo
-            control_layout.addWidget(combo)
-            
-            # Test button
-            test_button = QPushButton("Test")
-            test_button.setFixedWidth(60)
-            test_button.clicked.connect(lambda checked, s=sound_type: self.test_sound(s))
-            control_layout.addWidget(test_button)
-            
-            sound_layout.addLayout(control_layout)
-        
-        layout.addWidget(sound_group)
-        
-        # Add spacer
-        layout.addStretch()
-        
-        # Buttons at the bottom
-        button_layout = QHBoxLayout()
-        
-        # System sound settings button (left-aligned)
-        system_button = QPushButton("System Sound Settings...")
-        system_button.clicked.connect(self.open_system_settings)
-        button_layout.addWidget(system_button)
-        
-        button_layout.addStretch()
-        
-        # Save and Cancel buttons (right-aligned)
-        save_button = QPushButton("Save")
-        save_button.clicked.connect(self.save_settings)
-        cancel_button = QPushButton("Cancel")
-        cancel_button.clicked.connect(self.reject)
-        
-        button_layout.addWidget(save_button)
-        button_layout.addWidget(cancel_button)
-        
-        layout.addLayout(button_layout)
-        
-        # Connect signals
-        self.volume_slider.valueChanged.connect(self.on_volume_changed)
-        self.mute_checkbox.stateChanged.connect(self.on_mute_changed)
-        
-        # Initialize with current settings if parent has sound manager
-        if parent and hasattr(parent, 'sound_manager'):
-            volume = int(parent.sound_manager.volume * 100)
-            self.volume_slider.setValue(volume)
-            self.volume_value.setText(f"{volume}%")
-            self.mute_checkbox.setChecked(parent.sound_manager.muted)
-            
-            # Set sound mappings
-            for sound_type, combo in self.sound_controls.items():
-                mapped_sound = parent.sound_manager.sound_mappings.get(sound_type)
-                if mapped_sound:
-                    index = combo.findText(mapped_sound)
-                    if index >= 0:
-                        combo.setCurrentIndex(index)
-    
-    def on_volume_changed(self, value):
-        """Handle volume slider value changes."""
-        self.volume_value.setText(f"{value}%")
-        self.volume_changed.emit(value)
-        
-        # Play test sound if not muted
-        if not self.mute_checkbox.isChecked():
-            self.test_sound("punch")
-    
-    def on_mute_changed(self, state):
-        """Handle mute checkbox state changes."""
-        is_muted = state == Qt.CheckState.Checked.value
-        self.mute_changed.emit(is_muted)
-        
-        # Update UI to reflect muted state
-        self.volume_slider.setEnabled(not is_muted)
-        for combo in self.sound_controls.values():
-            combo.setEnabled(not is_muted)
-    
-    def test_sound(self, sound_type):
-        """Test the selected sound."""
-        if self.parent() and hasattr(self.parent(), 'sound_manager'):
-            sound_name = self.sound_controls[sound_type].currentText()
-            self.parent().sound_manager.play_sound(sound_name)
-    
-    def open_system_settings(self):
-        """Open system sound settings."""
-        if self.parent() and hasattr(self.parent(), 'sound_manager'):
-            self.parent().sound_manager.open_sound_settings()
-    
-    def save_settings(self):
-        """Save the current sound settings."""
-        # Get current sound mappings
-        mappings = {
-            sound_type: combo.currentText()
-            for sound_type, combo in self.sound_controls.items()
-        }
-        
-        # Emit signals with current settings
-        self.volume_changed.emit(self.volume_slider.value())
-        self.mute_changed.emit(self.mute_checkbox.isChecked())
-        self.sound_mappings_changed.emit(mappings)
-        
-        # Save settings to file
-        try:
-            import json
-            import os
-            
-            settings_path = "punch_card_settings.json"
-            existing_settings = {}
-            
-            # Load existing settings if available
-            if os.path.exists(settings_path):
-                try:
-                    with open(settings_path, "r") as f:
-                        existing_settings = json.load(f)
-                except Exception:
-                    pass
-            
-            # Update sound settings
-            existing_settings["volume"] = self.volume_slider.value() / 100.0
-            existing_settings["muted"] = self.mute_checkbox.isChecked()
-            existing_settings["sound_mappings"] = mappings
-            
-            # Save settings
-            with open(settings_path, "w") as f:
-                json.dump(existing_settings, f, indent=4)
-            
-        except Exception as e:
-            if hasattr(self.parent(), 'console'):
-                self.parent().console.log(f"Error saving sound settings: {str(e)}", "ERROR")
-        
-        # Close dialog
-        self.accept()
-
-class StatsPanel(QFrame):
-    """Panel for viewing punch card statistics in an angular and modular design."""
-    
-    def __init__(self, parent=None):
-        super().__init__(parent)
-        self.setMinimumSize(450, 550)  # Slightly reduced size
-        self.setStyleSheet("""
-            QFrame {
-                background-color: black;
-                color: white;
-                border: 1px solid #444444;
-            }
-            QLabel {
-                color: white;
-                font-family: 'Courier New';
-                font-size: 12px;
-                padding: 1px;
-                min-width: 120px;  # Reduced minimum width
-            }
-            QGroupBox {
-                color: white;
-                border: 1px solid #444444;
-                border-radius: 0px;
-                margin-top: 1.5ex;
-                font-family: 'Courier New';
-                font-size: 12px;
-                font-weight: bold;
-                padding: 4px;  # Reduced padding
-            }
-            QGroupBox::title {
-                subcontrol-origin: margin;
-                subcontrol-position: top left;
-                padding: 0 5px;  # Reduced padding
-                color: white;
-                font-family: 'Courier New';
-                font-size: 12px;
-                font-weight: bold;
-            }
-        """)
-        
-        # Main layout
-        layout = QVBoxLayout(self)
-        layout.setContentsMargins(10, 10, 10, 10)  # Reduced margins
-        layout.setSpacing(8)  # Reduced spacing
-        
-        # Header
-        header_label = QLabel("📊 Punch Card Statistics")
-        header_label.setStyleSheet(f"{get_font_css(size=14, bold=True)}")  # Reduced size
-        layout.addWidget(header_label)
-        
-        # Stats content layout
-        content_layout = QVBoxLayout()
-        content_layout.setSpacing(8)  # Reduced spacing
-        layout.addLayout(content_layout)
-        
-        # Add General Stats
-        self.general_group = QGroupBox("General Statistics")
-        general_layout = QGridLayout()
-        self.general_group.setLayout(general_layout)
-        general_layout.setContentsMargins(8, 15, 8, 8)  # Reduced margins
-        general_layout.setSpacing(4)  # Reduced spacing
-        general_layout.setColumnMinimumWidth(1, 120)  # Reduced minimum width
-        
-        # We'll populate these in update_stats
-        self.cards_processed_label = QLabel("0")
-        self.total_holes_label = QLabel("0")
-        self.avg_msg_length_label = QLabel("0.00 characters")
-        self.processing_rate_label = QLabel("0.00 cards/hour")
-        self.most_used_char_label = QLabel("None")
-        self.least_used_char_label = QLabel("None")
-        
-        # Set alignment for all value labels
-        for label in [self.cards_processed_label, self.total_holes_label, 
-                     self.avg_msg_length_label, self.processing_rate_label,
-                     self.most_used_char_label, self.least_used_char_label]:
-            label.setAlignment(Qt.AlignmentFlag.AlignRight | Qt.AlignmentFlag.AlignVCenter)
-            label.setMinimumWidth(120)  # Reduced minimum width
-        
-        general_layout.addWidget(QLabel("Cards Processed:"), 0, 0)
-        general_layout.addWidget(self.cards_processed_label, 0, 1)
-        
-        general_layout.addWidget(QLabel("Total Holes:"), 1, 0)
-        general_layout.addWidget(self.total_holes_label, 1, 1)
-        
-        general_layout.addWidget(QLabel("Avg Message Length:"), 2, 0)
-        general_layout.addWidget(self.avg_msg_length_label, 2, 1)
-        
-        general_layout.addWidget(QLabel("Processing Rate:"), 3, 0)
-        general_layout.addWidget(self.processing_rate_label, 3, 1)
-        
-        general_layout.addWidget(QLabel("Most Used Char:"), 4, 0)
-        general_layout.addWidget(self.most_used_char_label, 4, 1)
-        
-        general_layout.addWidget(QLabel("Least Used Char:"), 5, 0)
-        general_layout.addWidget(self.least_used_char_label, 5, 1)
-        
-        content_layout.addWidget(self.general_group)
-        
-        # Message Types
-        self.types_group = QGroupBox("Message Types")
-        types_layout = QGridLayout()
-        self.types_group.setLayout(types_layout)
-        types_layout.setContentsMargins(8, 15, 8, 8)  # Reduced margins
-        types_layout.setSpacing(4)  # Reduced spacing
-        types_layout.setColumnMinimumWidth(1, 120)  # Reduced minimum width
-        
-        self.local_count_label = QLabel("0")
-        self.ai_count_label = QLabel("0")
-        self.database_count_label = QLabel("0")
-        self.other_count_label = QLabel("0")
-        
-        # Set alignment for all value labels
-        for label in [self.local_count_label, self.ai_count_label,
-                     self.database_count_label, self.other_count_label]:
-            label.setAlignment(Qt.AlignmentFlag.AlignRight | Qt.AlignmentFlag.AlignVCenter)
-            label.setMinimumWidth(120)  # Reduced minimum width
-        
-        types_layout.addWidget(QLabel("Local:"), 0, 0)
-        types_layout.addWidget(self.local_count_label, 0, 1)
-        
-        types_layout.addWidget(QLabel("AI:"), 1, 0)
-        types_layout.addWidget(self.ai_count_label, 1, 1)
-        
-        types_layout.addWidget(QLabel("Database:"), 2, 0)
-        types_layout.addWidget(self.database_count_label, 2, 1)
-        
-        types_layout.addWidget(QLabel("Other:"), 3, 0)
-        types_layout.addWidget(self.other_count_label, 3, 1)
-        
-        content_layout.addWidget(self.types_group)
-        
-        # Error Statistics
-        self.error_group = QGroupBox("Error Statistics")
-        error_layout = QGridLayout()
-        self.error_group.setLayout(error_layout)
-        error_layout.setContentsMargins(8, 15, 8, 8)  # Reduced margins
-        error_layout.setSpacing(4)  # Reduced spacing
-        error_layout.setColumnMinimumWidth(1, 120)  # Reduced minimum width
-        
-        self.encoding_errors_label = QLabel("0")
-        self.invalid_chars_label = QLabel("0")
-        self.msg_too_long_label = QLabel("0")
-        self.other_errors_label = QLabel("0")
-        
-        # Set alignment for all value labels
-        for label in [self.encoding_errors_label, self.invalid_chars_label,
-                     self.msg_too_long_label, self.other_errors_label]:
-            label.setAlignment(Qt.AlignmentFlag.AlignRight | Qt.AlignmentFlag.AlignVCenter)
-            label.setMinimumWidth(120)  # Reduced minimum width
-        
-        error_layout.addWidget(QLabel("Encoding Errors:"), 0, 0)
-        error_layout.addWidget(self.encoding_errors_label, 0, 1)
-        
-        error_layout.addWidget(QLabel("Invalid Characters:"), 1, 0)
-        error_layout.addWidget(self.invalid_chars_label, 1, 1)
-        
-        error_layout.addWidget(QLabel("Message Too Long:"), 2, 0)
-        error_layout.addWidget(self.msg_too_long_label, 2, 1)
-        
-        error_layout.addWidget(QLabel("Other Errors:"), 3, 0)
-        error_layout.addWidget(self.other_errors_label, 3, 1)
-        
-        content_layout.addWidget(self.error_group)
-        
-        # Add buttons with more spacing
-        button_layout = QHBoxLayout()
-        button_layout.setSpacing(8)  # Reduced spacing
-        
-        self.refresh_btn = RetroButton("Refresh")
-        self.refresh_btn.clicked.connect(self.refresh_stats)
-        button_layout.addWidget(self.refresh_btn)
-        
-        self.reset_btn = RetroButton("Reset")
-        self.reset_btn.clicked.connect(self.reset_stats)
-        button_layout.addWidget(self.reset_btn)
-        
-        button_layout.addStretch()
-        
-        self.close_btn = RetroButton("Close")
-        self.close_btn.clicked.connect(self.hide)
-        button_layout.addWidget(self.close_btn)
-        
-        layout.addLayout(button_layout)
-        
-        # Add a refresh timer to update stats periodically 
-        self.refresh_timer = QTimer(self)
-        self.refresh_timer.timeout.connect(self.refresh_stats)
-        self.refresh_timer.setInterval(5000)  # 5 seconds
-        
-    def showEvent(self, event):
-        """Handle show event to update stats and start refresh timer."""
-        super().showEvent(event)
-        self.refresh_stats()
-        self.refresh_timer.start(5000)  # Refresh every 5 seconds
-    
-    def hideEvent(self, event):
-        """Handle hide event to stop refresh timer."""
-        super().hideEvent(event)
-        if hasattr(self, 'refresh_timer') and self.refresh_timer.isActive():
-            self.refresh_timer.stop()
-    
-    def refresh_stats(self):
-        """Refresh the statistics display."""
-        if not hasattr(self.parent(), 'stats'):
-            return
-            
-        stats = self.parent().stats.get_stats()
-        
-        # Update general stats
-        self.cards_processed_label.setText(f"{stats.get('cards_processed', 0):,}")
-        self.total_holes_label.setText(f"{stats.get('total_holes', 0):,}")
-        
-        avg_msg_length = stats.get('average_message_length', 0)
-        self.avg_msg_length_label.setText(f"{avg_msg_length:.2f} characters")
-        
-        processing_rate = stats.get('processing_rate', 0)
-        self.processing_rate_label.setText(f"{processing_rate:.2f} cards/hour")
-        
-        most_used = stats.get('most_used_char', '')
-        if most_used:
-            self.most_used_char_label.setText(f"'{most_used}'")
-        else:
-            self.most_used_char_label.setText("None")
-            
-        least_used = stats.get('least_used_char', '')
-        if least_used:
-            self.least_used_char_label.setText(f"'{least_used}'")
-        else:
-            self.least_used_char_label.setText("None")
-        
-        # Update message types
-        message_types = stats.get('message_types', {})
-        self.local_count_label.setText(f"{message_types.get('Local', 0):,}")
-        self.ai_count_label.setText(f"{message_types.get('AI', 0):,}")
-        self.database_count_label.setText(f"{message_types.get('Database', 0):,}")
-        self.other_count_label.setText(f"{message_types.get('Other', 0):,}")
-        
-        # Update error stats
-        error_stats = stats.get('error_stats', {})
-        self.encoding_errors_label.setText(f"{error_stats.get('encoding_errors', 0):,}")
-        self.invalid_chars_label.setText(f"{error_stats.get('invalid_characters', 0):,}")
-        self.msg_too_long_label.setText(f"{error_stats.get('message_too_long', 0):,}")
-        self.other_errors_label.setText(f"{error_stats.get('other_errors', 0):,}")
-    
-    def reset_stats(self):
-        """Reset the statistics."""
-        confirm = QMessageBox.question(
-            self, 
-            "Reset Statistics",
-            "Are you sure you want to reset all punch card statistics?\nThis cannot be undone.",
-            QMessageBox.StandardButton.Yes | QMessageBox.StandardButton.No
-        )
-        
-        if confirm == QMessageBox.StandardButton.Yes:
-            if hasattr(self.parent(), 'stats'):
-                # Create a new PunchCardStats instance with default values
-                self.parent().stats = PunchCardStats()
-                QMessageBox.information(
-                    self, 
-                    "Statistics Reset",
-                    "Punch card statistics have been reset."
-                )
-                self.refresh_stats()
-    
-    def paintEvent(self, event):
-        """Custom paint event to draw an angular border."""
-        super().paintEvent(event)
-        painter = QPainter(self)
-        painter.setRenderHint(QPainter.RenderHint.Antialiasing)
-        
-        # Draw border
-        painter.setPen(QPen(QColor(COLORS['hole_outline']), 1))
-        painter.drawRect(self.rect().adjusted(0, 0, -1, -1))
-
-=======
->>>>>>> 1a203cfe
 def run_gui_app():
     """
     Main entry point for the GUI application.
